--- conflicted
+++ resolved
@@ -44,8 +44,8 @@
 
 # Unit test / coverage reports
 .coverage
-cover/
 .tox
+nosetests.xml
 
 # Translations
 *.mo
@@ -55,11 +55,8 @@
 .project
 .pydevproject
 
-<<<<<<< HEAD
 # PyCharm
 .idea/
-=======
 
 # Ignore Cache
-.cache/
->>>>>>> 8f66daa5
+.cache/