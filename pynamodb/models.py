--- conflicted
+++ resolved
@@ -22,20 +22,7 @@
 from pynamodb.constants import (
     ATTR_TYPE_MAP, ATTR_DEFINITIONS, ATTR_NAME, ATTR_TYPE, KEY_SCHEMA,
     KEY_TYPE, ITEM, READ_CAPACITY_UNITS, WRITE_CAPACITY_UNITS,
-<<<<<<< HEAD
-    RANGE_KEY, ATTRIBUTES, PUT, DELETE, RESPONSES, QUERY_FILTER_OPERATOR_MAP,
-    INDEX_NAME, PROVISIONED_THROUGHPUT, PROJECTION, ATTR_UPDATES, ALL_NEW,
-    GLOBAL_SECONDARY_INDEXES, LOCAL_SECONDARY_INDEXES, ACTION, VALUE, KEYS,
-    PROJECTION_TYPE, NON_KEY_ATTRIBUTES, COMPARISON_OPERATOR, ATTR_VALUE_LIST,
-    TABLE_STATUS, ACTIVE, RETURN_VALUES, BATCH_GET_PAGE_LIMIT, UNPROCESSED_KEYS,
-    PUT_REQUEST, DELETE_REQUEST, QUERY_OPERATOR_MAP, NOT_NULL,
-    SCAN_OPERATOR_MAP, BATCH_WRITE_PAGE_LIMIT, META_CLASS_NAME, REGION, HOST, EXISTS, NULL,
-    DELETE_FILTER_OPERATOR_MAP, UPDATE_FILTER_OPERATOR_MAP, PUT_FILTER_OPERATOR_MAP,
-    COUNT, ITEM_COUNT, KEY, UNPROCESSED_ITEMS, STREAM_VIEW_TYPE, STREAM_SPECIFICATION,
-    STREAM_ENABLED, EQ, NE, BINARY_SET, STRING_SET, NUMBER_SET, NONE, BILLING_MODE
-)
-=======
-    RANGE_KEY, ATTRIBUTES, PUT, DELETE, RESPONSES,
+    NONE, RANGE_KEY, ATTRIBUTES, PUT, DELETE, RESPONSES,
     INDEX_NAME, PROVISIONED_THROUGHPUT, PROJECTION, ALL_NEW,
     GLOBAL_SECONDARY_INDEXES, LOCAL_SECONDARY_INDEXES, KEYS,
     PROJECTION_TYPE, NON_KEY_ATTRIBUTES,
@@ -44,8 +31,8 @@
     BATCH_WRITE_PAGE_LIMIT,
     META_CLASS_NAME, REGION, HOST, NULL,
     COUNT, ITEM_COUNT, KEY, UNPROCESSED_ITEMS, STREAM_VIEW_TYPE,
-    STREAM_SPECIFICATION, STREAM_ENABLED, BILLING_MODE)
->>>>>>> cb07ff98
+    STREAM_SPECIFICATION, STREAM_ENABLED, BILLING_MODE
+)
 
 
 log = logging.getLogger(__name__)
@@ -261,17 +248,10 @@
             attributes[self._dynamo_to_python_attr(range_keyname)] = range_key
         super(Model, self).__init__(**attributes)
 
-    @classmethod
-<<<<<<< HEAD
-    def has_map_or_list_attributes(cls):
-        for attr_value in cls.get_attributes().values():
-            if isinstance(attr_value, MapAttribute) or isinstance(attr_value, ListAttribute):
-                return True
-        return False
-
     def get_hash_key(self):
         key_name = self._get_meta_data().hash_keyname
         return getattr(self, key_name)
+
 
     def get_range_key(self):
         key_name = self._get_meta_data().range_keyname
@@ -280,13 +260,6 @@
         return None
 
     @classmethod
-    def _conditional_operator_check(cls, conditional_operator):
-        if conditional_operator is not None and cls.has_map_or_list_attributes():
-            raise NotImplementedError('Map and List attribute do not support conditional_operator yet')
-
-    @classmethod
-=======
->>>>>>> cb07ff98
     def batch_get(cls, items, consistent_read=None, attributes_to_get=None):
         """
         BatchGetItem for this model
@@ -360,7 +333,6 @@
                 msg = "{0}<{1}>".format(self.Meta.table_name, serialized.get(HASH))
             return six.u(msg)
 
-<<<<<<< HEAD
     @classmethod
     def condition_check(cls, hash_key, range_key=None, in_transaction=None, condition=None, conditional_operator=None):
         if in_transaction is None:
@@ -379,10 +351,7 @@
             operation_kwargs=operation_kwargs
         )
 
-    def delete(self, condition=None, conditional_operator=None, in_transaction=None, **expected_values):
-=======
-    def delete(self, condition=None):
->>>>>>> cb07ff98
+    def delete(self, condition=None, in_transaction=None):
         """
         Deletes this object from dynamodb
         """
@@ -395,7 +364,6 @@
             return {}
         return self._get_connection().delete_item(*args, **kwargs)
 
-<<<<<<< HEAD
     def _update_item_with_raw_data(self, data):
         for name, value in data.items():
             attr_name = self._dynamo_to_python_attr(name)
@@ -403,58 +371,7 @@
             if attr:
                 setattr(self, attr_name, attr.deserialize(attr.get_value(value)))
 
-    def update_item(self, attribute, value=None, action=None, condition=None, conditional_operator=None, **expected_values):
-        """
-        Updates an item using the UpdateItem operation.
-
-        This should be used for updating a single attribute of an item.
-
-        :param attribute: The name of the attribute to be updated
-        :param value: The new value for the attribute.
-        :param action: The action to take if this item already exists.
-            See: http://docs.aws.amazon.com/amazondynamodb/latest/APIReference/API_UpdateItem.html#DDB-UpdateItem-request-AttributeUpdate
-        """
-        warnings.warn("`Model.update_item` is deprecated in favour of `Model.update` now")
-
-        self._conditional_operator_check(conditional_operator)
-        args, save_kwargs = self._get_save_args(null_check=False)
-        attribute_cls = None
-        for attr_name, attr_cls in self.get_attributes().items():
-            if attr_name == attribute:
-                attribute_cls = attr_cls
-                break
-        if not attribute_cls:
-            raise ValueError("Attribute {0} specified does not exist".format(attr_name))
-        if save_kwargs.get(pythonic(RANGE_KEY)):
-            kwargs = {pythonic(RANGE_KEY): save_kwargs.get(pythonic(RANGE_KEY))}
-        else:
-            kwargs = {}
-        if len(expected_values):
-            kwargs.update(expected=self._build_expected_values(expected_values, UPDATE_FILTER_OPERATOR_MAP))
-        kwargs[pythonic(ATTR_UPDATES)] = {
-            attribute_cls.attr_name: {
-                ACTION: action.upper() if action else None,
-            }
-        }
-        if value is not None:
-            kwargs[pythonic(ATTR_UPDATES)][attribute_cls.attr_name][VALUE] = {
-                ATTR_TYPE_MAP[attribute_cls.attr_type]: attribute_cls.serialize(value)
-            }
-        kwargs[pythonic(RETURN_VALUES)] = ALL_NEW
-        kwargs.update(conditional_operator=conditional_operator)
-        kwargs.update(condition=condition)
-
-        data = self._get_connection().update_item(
-            *args,
-            **kwargs
-        )
-        self._update_item_with_raw_data(data.get(ATTRIBUTES))
-        return data
-
-    def update(self, attributes=None, actions=None, condition=None, conditional_operator=None, in_transaction=None, **expected_values):
-=======
-    def update(self, actions, condition=None):
->>>>>>> cb07ff98
+    def update(self, actions, condition=None, in_transaction=None):
         """
         Updates an item using the UpdateItem operation.
 
@@ -466,12 +383,7 @@
 
         args, save_kwargs = self._get_save_args(null_check=False)
         kwargs = {
-<<<<<<< HEAD
-            pythonic(RETURN_VALUES): ALL_NEW,
-            'conditional_operator': conditional_operator,
-=======
             pythonic(RETURN_VALUES):  ALL_NEW,
->>>>>>> cb07ff98
         }
 
         if pythonic(RANGE_KEY) in save_kwargs:
@@ -490,11 +402,7 @@
         self._update_item_with_raw_data(data.get(ATTRIBUTES))
         return data
 
-<<<<<<< HEAD
-    def save(self, condition=None, conditional_operator=None, in_transaction=None, **expected_values):
-=======
-    def save(self, condition=None):
->>>>>>> cb07ff98
+    def save(self, condition=None, in_transaction=None):
         """
         Save this object to dynamodb
         """
