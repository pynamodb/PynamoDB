--- conflicted
+++ resolved
@@ -31,13 +31,8 @@
     SCAN_OPERATOR_MAP, CONSUMED_CAPACITY, BATCH_WRITE_PAGE_LIMIT, TABLE_NAME,
     CAPACITY_UNITS, META_CLASS_NAME, REGION, HOST, EXISTS, NULL,
     DELETE_FILTER_OPERATOR_MAP, UPDATE_FILTER_OPERATOR_MAP, PUT_FILTER_OPERATOR_MAP,
-<<<<<<< HEAD
-    COUNT, ITEM_COUNT, KEY, UNPROCESSED_ITEMS, SCANNED_COUNT, STREAM_VIEW_TYPE,
-    STREAM_SPECIFICATION, STREAM_ENABLED, EQ, NE)
-=======
     COUNT, ITEM_COUNT, KEY, UNPROCESSED_ITEMS, STREAM_VIEW_TYPE, STREAM_SPECIFICATION,
-    STREAM_ENABLED, EQ, NE, BINARY_SET, STRING_SET, NUMBER_SET)
->>>>>>> b00890eb
+    STREAM_ENABLED, EQ, NE, BINARY_SET, STRING_SET, NUMBER_SET, SCANNED_COUNT)
 
 
 log = logging.getLogger(__name__)
