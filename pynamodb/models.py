"""
DynamoDB Models for PynamoDB
"""
import json
import time
import six
import copy
import logging
import collections
from six import with_metaclass
from pynamodb.exceptions import DoesNotExist, TableDoesNotExist, TableError
from pynamodb.throttle import NoThrottle
from pynamodb.attributes import Attribute
from pynamodb.connection.base import MetaTable
from pynamodb.connection.table import TableConnection
from pynamodb.connection.util import pythonic
from pynamodb.types import HASH, RANGE
from pynamodb.compat import NullHandler
from pynamodb.indexes import Index, GlobalSecondaryIndex
from pynamodb.constants import (
    ATTR_TYPE_MAP, ATTR_DEFINITIONS, ATTR_NAME, ATTR_TYPE, KEY_SCHEMA,
    KEY_TYPE, ITEM, ITEMS, READ_CAPACITY_UNITS, WRITE_CAPACITY_UNITS, CAMEL_COUNT,
    RANGE_KEY, ATTRIBUTES, PUT, DELETE, RESPONSES, QUERY_FILTER_OPERATOR_MAP,
    INDEX_NAME, PROVISIONED_THROUGHPUT, PROJECTION, ATTR_UPDATES, ALL_NEW,
    GLOBAL_SECONDARY_INDEXES, LOCAL_SECONDARY_INDEXES, ACTION, VALUE, KEYS,
    PROJECTION_TYPE, NON_KEY_ATTRIBUTES, COMPARISON_OPERATOR, ATTR_VALUE_LIST,
    TABLE_STATUS, ACTIVE, RETURN_VALUES, BATCH_GET_PAGE_LIMIT, UNPROCESSED_KEYS,
    PUT_REQUEST, DELETE_REQUEST, LAST_EVALUATED_KEY, QUERY_OPERATOR_MAP, NOT_NULL,
    SCAN_OPERATOR_MAP, CONSUMED_CAPACITY, BATCH_WRITE_PAGE_LIMIT, TABLE_NAME,
    CAPACITY_UNITS, DEFAULT_REGION, META_CLASS_NAME, REGION, HOST, EXISTS, NULL,
    DELETE_FILTER_OPERATOR_MAP, UPDATE_FILTER_OPERATOR_MAP, PUT_FILTER_OPERATOR_MAP,
    COUNT, ITEM_COUNT, KEY, UNPROCESSED_ITEMS)


log = logging.getLogger(__name__)
log.addHandler(NullHandler())


class ModelContextManager(object):
    """
    A class for managing batch operations

    """

    def __init__(self, model, auto_commit=True):
        self.model = model
        self.auto_commit = auto_commit
        self.max_operations = BATCH_WRITE_PAGE_LIMIT
        self.pending_operations = []

    def __enter__(self):
        return self


class BatchWrite(ModelContextManager):
    """
    A class for batch writes
    """
    def save(self, put_item):
        """
        This adds `put_item` to the list of pending writes to be performed.
        Additionally, the a BatchWriteItem will be performed if the length of items
        reaches 25.

        :param put_item: Should be an instance of a `Model` to be written
        """
        if len(self.pending_operations) == self.max_operations:
            if not self.auto_commit:
                raise ValueError("DynamoDB allows a maximum of 25 batch operations")
            else:
                self.commit()
        self.pending_operations.append({"action": PUT, "item": put_item})

    def delete(self, del_item):
        """
        This adds `del_item` to the list of pending deletes to be performed.
        If the list of items reaches 25, a BatchWriteItem will be called.

        :param del_item: Should be an instance of a `Model` to be deleted
        """
        if len(self.pending_operations) == self.max_operations:
            if not self.auto_commit:
                raise ValueError("DynamoDB allows a maximum of 25 batch operations")
            else:
                self.commit()
        self.pending_operations.append({"action": DELETE, "item": del_item})

    def __exit__(self, exc_type, exc_val, exc_tb):
        """
        This ensures that all pending operations are committed when
        the context is exited
        """
        return self.commit()

    def commit(self):
        """
        Writes all of the changes that are pending
        """
        log.debug("%s committing batch operation", self.model)
        put_items = []
        delete_items = []
        attrs_name = pythonic(ATTRIBUTES)
        for item in self.pending_operations:
            if item['action'] == PUT:
                put_items.append(item['item']._serialize(attr_map=True)[attrs_name])
            elif item['action'] == DELETE:
                delete_items.append(item['item']._get_keys())
        self.pending_operations = []
        if not len(put_items) and not len(delete_items):
            return
        self.model.get_throttle().throttle()
        data = self.model._get_connection().batch_write_item(
            put_items=put_items,
            delete_items=delete_items
        )
        self.model.add_throttle_record(data.get(CONSUMED_CAPACITY, None))
        if data is None:
            return
        unprocessed_items = data.get(UNPROCESSED_ITEMS, {}).get(self.model.Meta.table_name)
        while unprocessed_items:
            put_items = []
            delete_items = []
            for item in unprocessed_items:
                if PUT_REQUEST in item:
                    put_items.append(item.get(PUT_REQUEST).get(ITEM))
                elif DELETE_REQUEST in item:
                    delete_items.append(item.get(DELETE_REQUEST).get(KEY))
            self.model.get_throttle().throttle()
<<<<<<< HEAD
            log.debug("Resending %s unprocessed keys for batch operation", len(unprocessed_keys))
=======
            log.debug("Resending {0} unprocessed keys for batch operation".format(len(unprocessed_items)))
>>>>>>> 46092caa
            data = self.model._get_connection().batch_write_item(
                put_items=put_items,
                delete_items=delete_items
            )
            self.model.add_throttle_record(data.get(CONSUMED_CAPACITY))
            unprocessed_items = data.get(UNPROCESSED_ITEMS, {}).get(self.model.Meta.table_name)


class DefaultMeta(object):
    table_name = None
    region = DEFAULT_REGION
    host = None


class ResultSet(object):

    def __init__(self, results, operation, arguments):
        self.results = results
        self.operation = operation
        self.arguments = arguments

    def __iter__(self):
        return iter(self.results)


class MetaModel(type):
    """
    Model meta class

    This class is just here so that index queries have nice syntax.
    Model.index.query()
    """
    def __init__(cls, name, bases, attrs):
        if isinstance(attrs, dict):
            for attr_name, attr_obj in attrs.items():
                if attr_name == META_CLASS_NAME:
                    if not hasattr(attr_obj, REGION):
                        setattr(attr_obj, REGION, DEFAULT_REGION)
                    if not hasattr(attr_obj, HOST):
                        setattr(attr_obj, HOST, None)
                elif issubclass(attr_obj.__class__, (Index, )):
                    attr_obj.Meta.model = cls
                    if not hasattr(attr_obj.Meta, "index_name"):
                        attr_obj.Meta.index_name = attr_name
                elif issubclass(attr_obj.__class__, (Attribute, )):
                    if attr_obj.attr_name is None:
                        attr_obj.attr_name = attr_name

            if META_CLASS_NAME not in attrs:
                setattr(cls, META_CLASS_NAME, DefaultMeta)


class AttributeDict(collections.MutableMapping):
    """
    A dictionary that stores attributes by two keys
    """
    def __init__(self, *args, **kwargs):
        self._values = {}
        self._alt_values = {}
        self.update(dict(*args, **kwargs))

    def __getitem__(self, key):
        if key in self._alt_values:
            return self._alt_values[key]
        return self._values[key]

    def __setitem__(self, key, value):
        if value.attr_name is not None:
            self._values[value.attr_name] = value
        self._alt_values[key] = value

    def __delitem__(self, key):
        del self._values[key]

    def __iter__(self):
        return iter(self._alt_values)

    def __len__(self):
        return len(self._values)

    def aliased_attrs(self):
        return self._alt_values.items()


class Model(with_metaclass(MetaModel)):
    """
    Defines a `PynamoDB` Model

    This model is backed by a table in DynamoDB.
    You can create the table by with the ``create_table`` method.
    """

    # These attributes are named to avoid colliding with user defined
    # DynamoDB attributes
    _meta_table = None
    _attributes = None
    _indexes = None
    _connection = None
    _index_classes = None
    _throttle = NoThrottle()
    DoesNotExist = DoesNotExist

    def __init__(self, hash_key=None, range_key=None, **attrs):
        """
        :param hash_key: Required. The hash key for this object.
        :param range_key: Only required if the table has a range key attribute.
        :param attrs: A dictionary of attributes to set on this object.
        """
        self.attribute_values = {}
        self._set_defaults()
        if hash_key is not None:
            attrs[self._get_meta_data().hash_keyname] = hash_key
        if range_key is not None:
            range_keyname = self._get_meta_data().range_keyname
            if range_keyname is None:
                raise ValueError(
                    "This table has no range key, but a range key value was provided: {0}".format(range_key)
                )
            attrs[range_keyname] = range_key
        self._set_attributes(**attrs)

    @classmethod
    def batch_get(cls, items):
        """
        BatchGetItem for this model

        :param items: Should be a list of hash keys to retrieve, or a list of
            tuples if range keys are used.
        """
        items = list(items)
        hash_keyname = cls._get_meta_data().hash_keyname
        range_keyname = cls._get_meta_data().range_keyname
        keys_to_get = []
        while items:
            if len(keys_to_get) == BATCH_GET_PAGE_LIMIT:
                while keys_to_get:
                    page, unprocessed_keys = cls._batch_get_page(keys_to_get)
                    for batch_item in page:
                        yield cls.from_raw_data(batch_item)
                    if unprocessed_keys:
                        keys_to_get = unprocessed_keys
                    else:
                        keys_to_get = []
            item = items.pop()
            if range_keyname:
                hash_key, range_key = cls._serialize_keys(item[0], item[1])
                keys_to_get.append({
                    hash_keyname: hash_key,
                    range_keyname: range_key
                })
            else:
                hash_key = cls._serialize_keys(item)[0]
                keys_to_get.append({
                    hash_keyname: hash_key
                })

        while keys_to_get:
            page, unprocessed_keys = cls._batch_get_page(keys_to_get)
            for batch_item in page:
                yield cls.from_raw_data(batch_item)
            if unprocessed_keys:
                keys_to_get = unprocessed_keys
            else:
                keys_to_get = []

    @classmethod
    def batch_write(cls, auto_commit=True):
        """
        Returns a context manager for a batch operation'

        :param auto_commit: Commits writes automatically if `True`
        """
        return BatchWrite(cls, auto_commit=auto_commit)

    def __repr__(self):
        if self.Meta.table_name:
            serialized = self._serialize(null_check=False)
            if self._get_meta_data().range_keyname:
                msg = "{0}<{1}, {2}>".format(self.Meta.table_name, serialized.get(HASH), serialized.get(RANGE))
            else:
                msg = "{0}<{1}>".format(self.Meta.table_name, serialized.get(HASH))
            return six.u(msg)

    def delete(self, conditional_operator=None, **expected_values):
        """
        Deletes this object from dynamodb
        """
        args, kwargs = self._get_save_args(attributes=False, null_check=False)
        if len(expected_values):
            kwargs.update(expected=self._build_expected_values(expected_values, DELETE_FILTER_OPERATOR_MAP))
        kwargs.update(conditional_operator=conditional_operator)
        return self._get_connection().delete_item(*args, **kwargs)

    def update_item(self, attribute, value, action=None, conditional_operator=None, **expected_values):
        """
        Updates an item using the UpdateItem operation.

        This should be used for updating a single attribute of an item.

        :param attribute: The name of the attribute to be updated
        :param value: The new value for the attribute.
        :param action: The action to take if this item already exists.
            See: http://docs.aws.amazon.com/amazondynamodb/latest/APIReference/API_UpdateItem.html#DDB-UpdateItem-request-AttributeUpdate
        """
        args, save_kwargs = self._get_save_args(null_check=False)
        attribute_cls = None
        for attr_name, attr_cls in self._get_attributes().items():
            if attr_name == attribute:
                value = attr_cls.serialize(value)
                attribute_cls = attr_cls
                break
        if save_kwargs.get(pythonic(RANGE_KEY)):
            kwargs = {pythonic(RANGE_KEY): save_kwargs.get(pythonic(RANGE_KEY))}
        else:
            kwargs = {}
        if len(expected_values):
            kwargs.update(expected=self._build_expected_values(expected_values, UPDATE_FILTER_OPERATOR_MAP))
        kwargs[pythonic(ATTR_UPDATES)] = {
            attribute: {
                ACTION: action.upper() if action else None,
                VALUE: {
                    ATTR_TYPE_MAP[attribute_cls.attr_type]: value
                }
            }
        }
        kwargs[pythonic(RETURN_VALUES)] = ALL_NEW
        kwargs.update(conditional_operator=conditional_operator)
        data = self._get_connection().update_item(
            *args,
            **kwargs
        )
        self._throttle.add_record(data.get(CONSUMED_CAPACITY))
        for name, value in data.get(ATTRIBUTES).items():
            attr = self._get_attributes().get(name, None)
            if attr:
                setattr(self, name, attr.deserialize(value.get(ATTR_TYPE_MAP[attr.attr_type])))
        return data

    def save(self, conditional_operator=None, **expected_values):
        """
        Save this object to dynamodb
        """
        args, kwargs = self._get_save_args()
        if len(expected_values):
            kwargs.update(expected=self._build_expected_values(expected_values, PUT_FILTER_OPERATOR_MAP))
        kwargs.update(conditional_operator=conditional_operator)
        data = self._get_connection().put_item(*args, **kwargs)
        if isinstance(data, dict):
            self._throttle.add_record(data.get(CONSUMED_CAPACITY))
        return data

    def refresh(self, consistent_read=False):
        """
        Retrieves this object's data from dynamodb and syncs this local object

        :param consistent_read: If True, then a consistent read is performed.
        """
        args, kwargs = self._get_save_args(attributes=False)
        kwargs.setdefault('consistent_read', consistent_read)
        attrs = self._get_connection().get_item(*args, **kwargs)
        self._throttle.add_record(attrs.get(CONSUMED_CAPACITY))
        item_data = attrs.get(ITEM, None)
        if item_data is None:
            raise self.DoesNotExist("This item does not exist in the table.")
        self._deserialize(item_data)

    @classmethod
    def get(cls,
            hash_key,
            range_key=None,
            consistent_read=False):
        """
        Returns a single object using the provided keys

        :param hash_key: The hash key of the desired item
        :param range_key: The range key of the desired item, only used when appropriate.
        """
        hash_key, range_key = cls._serialize_keys(hash_key, range_key)
        data = cls._get_connection().get_item(
            hash_key,
            range_key=range_key,
            consistent_read=consistent_read
        )
        if data:
            item_data = data.get(ITEM)
            if item_data:
                cls._throttle.add_record(data.get(CONSUMED_CAPACITY))
                return cls.from_raw_data(item_data)
        raise cls.DoesNotExist()

    @classmethod
    def from_raw_data(cls, data):
        """
        Returns an instance of this class
        from the raw data

        :param data: A serialized DynamoDB object
        """
        mutable_data = copy.copy(data)
        if mutable_data is None:
            raise ValueError("Received no mutable_data to construct object")
        hash_keyname = cls._get_meta_data().hash_keyname
        range_keyname = cls._get_meta_data().range_keyname
        hash_key_type = cls._get_meta_data().get_attribute_type(hash_keyname)
        hash_key = mutable_data.pop(hash_keyname).get(hash_key_type)
        hash_key_attr = cls._get_attributes().get(hash_keyname)
        hash_key = hash_key_attr.deserialize(hash_key)
        args = (hash_key,)
        kwargs = {}
        if range_keyname:
            range_key_attr = cls._get_attributes().get(range_keyname)
            range_key_type = cls._get_meta_data().get_attribute_type(range_keyname)
            range_key = mutable_data.pop(range_keyname).get(range_key_type)
            kwargs['range_key'] = range_key_attr.deserialize(range_key)
        for name, value in mutable_data.items():
            attr = cls._get_attributes().get(name, None)
            if attr:
                kwargs[name] = attr.deserialize(value.get(ATTR_TYPE_MAP[attr.attr_type]))
        return cls(*args, **kwargs)

    @classmethod
    def count(cls,
              hash_key=None,
              consistent_read=False,
              index_name=None,
              limit=None,
              **filters):
        """
        Provides a filtered count

        :param hash_key: The hash key to query. Can be None.
        :param consistent_read: If True, a consistent read is performed
        :param index_name: If set, then this index is used
        :param filters: A dictionary of filters to be used in the query
        """
        if hash_key is None:
            return cls.describe_table().get(ITEM_COUNT)

        cls._get_indexes()
        if index_name:
            hash_key = cls._index_classes[index_name]._hash_key_attribute().serialize(hash_key)
            key_attribute_classes = cls._index_classes[index_name]._get_attributes()
            non_key_attribute_classes = cls._get_attributes()
        else:
            hash_key = cls._serialize_keys(hash_key)[0]
            non_key_attribute_classes = AttributeDict()
            key_attribute_classes = AttributeDict()
            for name, attr in cls._get_attributes().items():
                if attr.is_range_key or attr.is_hash_key:
                    key_attribute_classes[name] = attr
                else:
                    non_key_attribute_classes[name] = attr
        key_conditions, query_filters = cls._build_filters(
            QUERY_OPERATOR_MAP,
            non_key_operator_map=QUERY_FILTER_OPERATOR_MAP,
            key_attribute_classes=key_attribute_classes,
            non_key_attribute_classes=non_key_attribute_classes,
            filters=filters)

        data = cls._get_connection().query(
            hash_key,
            index_name=index_name,
            consistent_read=consistent_read,
            key_conditions=key_conditions,
            query_filters=query_filters,
            limit=limit,
            select=COUNT
        )
        return data.get(CAMEL_COUNT)

    @classmethod
    def query(cls,
              hash_key,
              consistent_read=False,
              index_name=None,
              scan_index_forward=None,
              conditional_operator=None,
              limit=None,
              **filters):
        """
        Provides a high level query API

        :param hash_key: The hash key to query
        :param consistent_read: If True, a consistent read is performed
        :param index_name: If set, then this index is used
        :param limit: Used to limit the number of results returned
        :param scan_index_forward: If set, then used to specify the same parameter to the DynamoDB API.
            Controls descending or ascending results
        :param filters: A dictionary of filters to be used in the query
        """
        cls._get_indexes()
        if index_name:
            hash_key = cls._index_classes[index_name]._hash_key_attribute().serialize(hash_key)
            key_attribute_classes = cls._index_classes[index_name]._get_attributes()
            non_key_attribute_classes = cls._get_attributes()
        else:
            hash_key = cls._serialize_keys(hash_key)[0]
            non_key_attribute_classes = AttributeDict()
            key_attribute_classes = AttributeDict()
            for name, attr in cls._get_attributes().items():
                if attr.is_range_key or attr.is_hash_key:
                    key_attribute_classes[name] = attr
                else:
                    non_key_attribute_classes[name] = attr
        key_conditions, query_filters = cls._build_filters(
            QUERY_OPERATOR_MAP,
            non_key_operator_map=QUERY_FILTER_OPERATOR_MAP,
            key_attribute_classes=key_attribute_classes,
            non_key_attribute_classes=non_key_attribute_classes,
            filters=filters)
        log.debug("Fetching first query page")

        query_kwargs = dict(
            index_name=index_name,
            consistent_read=consistent_read,
            scan_index_forward=scan_index_forward,
            limit=limit,
            key_conditions=key_conditions,
            query_filters=query_filters,
            conditional_operator=conditional_operator
        )

        data = cls._get_connection().query(hash_key, **query_kwargs)
        cls._throttle.add_record(data.get(CONSUMED_CAPACITY))

        last_evaluated_key = data.get(LAST_EVALUATED_KEY, None)

        for item in data.get(ITEMS):
            if limit is not None:
                limit -= 1
                if not limit:
                    return
            yield cls.from_raw_data(item)

        while last_evaluated_key:
            log.debug("Fetching query page with exclusive start key: %s", last_evaluated_key)
            query_kwargs['exclusive_start_key'] = last_evaluated_key
            query_kwargs['limit'] = limit
            data = cls._get_connection().query(hash_key, **query_kwargs)
            cls._throttle.add_record(data.get(CONSUMED_CAPACITY))
            for item in data.get(ITEMS):
                if limit is not None:
                    limit -= 1
                    if not limit:
                        return
                yield cls.from_raw_data(item)
            last_evaluated_key = data.get(LAST_EVALUATED_KEY, None)

    @classmethod
    def scan(cls,
             segment=None,
             total_segments=None,
             limit=None,
             conditional_operator=None,
             **filters):
        """
        Iterates through all items in the table

        :param segment: If set, then scans the segment
        :param total_segments: If set, then specifies total segments
        :param limit: Used to limit the number of results returned
        :param filters: A list of item filters
        """
        key_filter, scan_filter = cls._build_filters(
            SCAN_OPERATOR_MAP,
            non_key_operator_map=SCAN_OPERATOR_MAP,
            key_attribute_classes=cls._get_attributes(),
            filters=filters
        )
        key_filter.update(scan_filter)
        data = cls._get_connection().scan(
            segment=segment,
            limit=limit,
            scan_filter=key_filter,
            total_segments=total_segments,
            conditional_operator=conditional_operator
        )
        log.debug("Fetching first scan page")
        last_evaluated_key = data.get(LAST_EVALUATED_KEY, None)
        cls._throttle.add_record(data.get(CONSUMED_CAPACITY))
        for item in data.get(ITEMS):
            yield cls.from_raw_data(item)
            if limit is not None:
                limit -= 1
                if not limit:
                    return
        while last_evaluated_key:
            log.debug("Fetching scan page with exclusive start key: %s", last_evaluated_key)
            data = cls._get_connection().scan(
                exclusive_start_key=last_evaluated_key,
                limit=limit,
                scan_filter=key_filter,
                segment=segment,
                total_segments=total_segments
            )
            for item in data.get(ITEMS):
                yield cls.from_raw_data(item)
                if limit is not None:
                    limit -= 1
                    if not limit:
                        return

            last_evaluated_key = data.get(LAST_EVALUATED_KEY, None)

    @classmethod
    def exists(cls):
        """
        Returns True if this table exists, False otherwise
        """
        try:
            cls._get_connection().describe_table()
            return True
        except TableDoesNotExist:
            return False

    @classmethod
    def delete_table(cls):
        """
        Delete the table for this model
        """
        return cls._get_connection().delete_table()

    @classmethod
    def describe_table(cls):
        """
        Returns the result of a DescribeTable operation on this model's table
        """
        return cls._get_connection().describe_table()

    @classmethod
    def create_table(cls, wait=False, read_capacity_units=None, write_capacity_units=None):
        """
        Create the table for this model

        :param wait: If set, then this call will block until the table is ready for use
        :param read_capacity_units: Sets the read capacity units for this table
        :param write_capacity_units: Sets the write capacity units for this table
        """
        if not cls.exists():
            schema = cls._get_schema()
            if hasattr(cls.Meta, pythonic(READ_CAPACITY_UNITS)):
                schema[pythonic(READ_CAPACITY_UNITS)] = cls.Meta.read_capacity_units
            if hasattr(cls.Meta, pythonic(WRITE_CAPACITY_UNITS)):
                schema[pythonic(WRITE_CAPACITY_UNITS)] = cls.Meta.write_capacity_units
            if read_capacity_units is not None:
                schema[pythonic(READ_CAPACITY_UNITS)] = read_capacity_units
            if write_capacity_units is not None:
                schema[pythonic(WRITE_CAPACITY_UNITS)] = write_capacity_units
            index_data = cls._get_indexes()
            schema[pythonic(GLOBAL_SECONDARY_INDEXES)] = index_data.get(pythonic(GLOBAL_SECONDARY_INDEXES))
            schema[pythonic(LOCAL_SECONDARY_INDEXES)] = index_data.get(pythonic(LOCAL_SECONDARY_INDEXES))
            index_attrs = index_data.get(pythonic(ATTR_DEFINITIONS))
            attr_keys = [attr.get(pythonic(ATTR_NAME)) for attr in schema.get(pythonic(ATTR_DEFINITIONS))]
            for attr in index_attrs:
                attr_name = attr.get(pythonic(ATTR_NAME))
                if attr_name not in attr_keys:
                    schema[pythonic(ATTR_DEFINITIONS)].append(attr)
                    attr_keys.append(attr_name)
            cls._get_connection().create_table(
                **schema
            )
        if wait:
            while True:
                status = cls._get_connection().describe_table()
                if status:
                    data = status.get(TABLE_STATUS)
                    if data == ACTIVE:
                        return
                    else:
                        time.sleep(2)
                else:
                    raise TableError("No TableStatus returned for table")

    @classmethod
    def dumps(cls):
        """
        Returns a JSON representation of this model's table
        """
        return json.dumps([item._get_json() for item in cls.scan()])

    @classmethod
    def dump(cls, filename):
        """
        Writes the contents of this model's table as JSON to the given filename
        """
        with open(filename, 'w') as out:
            out.write(cls.dumps())

    @classmethod
    def loads(cls, data):
        content = json.loads(data)
        with cls.batch_write() as batch:
            for item_data in content:
                item = cls._from_data(item_data)
                batch.save(item)

    @classmethod
    def load(cls, filename):
        with open(filename, 'r') as inf:
            cls.loads(inf.read())

    # Private API below
    @classmethod
    def _from_data(cls, data):
        """
        Reconstructs a model object from JSON.
        """
        hash_key, attrs = data
        range_key = attrs.pop('range_key', None)
        attributes = attrs.pop(pythonic(ATTRIBUTES))
        if range_key is not None:
            range_keyname = cls._get_meta_data().range_keyname
            range_keytype = cls._get_meta_data().get_attribute_type(range_keyname)
            attributes[range_keyname] = {
                range_keytype: range_key
            }
        item = cls(hash_key)
        item._deserialize(attributes)
        return item

    @classmethod
    def _build_expected_values(cls, expected_values, operator_map=None):
        """
        Builds an appropriate expected value map

        :param expected_values: A list of expected values
        """
        expected_values_result = {}
        attributes = cls._get_attributes()
        filters = {}
        for attr_name, attr_value in expected_values.items():
            attr_cond = VALUE
            if attr_name.endswith("__exists"):
                attr_cond = EXISTS
                attr_name = attr_name[:-8]
            attr_cls = attributes.get(attr_name, None)
            if attr_cls is None:
                filters[attr_name] = attr_value
            else:
                if attr_cond == VALUE:
                    attr_value = attr_cls.serialize(attr_value)
                expected_values_result[attr_cls.attr_name] = {
                    attr_cond: attr_value
                }
        for cond, value in filters.items():
            attribute = None
            attribute_class = None
            for token in cond.split('__'):
                if attribute is None:
                    attribute = token
                    attribute_class = attributes.get(attribute)
                    if attribute_class is None:
                        raise ValueError("Attribute {0} specified for expected value does not exist".format(attribute))
                elif token in operator_map:
                    if operator_map.get(token) == NULL:
                        if value:
                            value = NULL
                        else:
                            value = NOT_NULL
                        condition = {
                            COMPARISON_OPERATOR: value,
                        }
                    else:
                        if not isinstance(value, list):
                            value = [value]
                        condition = {
                            COMPARISON_OPERATOR: operator_map.get(token),
                            ATTR_VALUE_LIST: [
                                dict([
                                    (
                                        ATTR_TYPE_MAP[attribute_class.attr_type],
                                        attribute_class.serialize(val)) for val in value
                                ])
                            ]
                        }
                    expected_values_result[attributes.get(attribute).attr_name] = condition
                else:
                    raise ValueError("Could not parse expected condition: {0}".format(cond))
        return expected_values_result

    @classmethod
    def _tokenize_filters(cls, filters):
        """
        Tokenizes filters in the attribute name, operator, and value
        """
        filters = filters or {}
        for query, value in filters.items():
            if '__' in query:
                attribute, operator = query.split('__')
                yield attribute, operator, value
            else:
                yield query, None, value

    @classmethod
    def _build_filters(cls,
                       key_operator_map,
                       non_key_operator_map=None,
                       key_attribute_classes=None,
                       non_key_attribute_classes=None,
                       filters=None):
        """
        Builds an appropriate condition map

        :param operator_map: The mapping of operators used for key attributes
        :param non_key_operator_map: The mapping of operators used for non key attributes
        :param filters: A list of item filters
        """
        key_conditions = {}
        query_conditions = {}
        non_key_operator_map = non_key_operator_map or {}
        key_attribute_classes = key_attribute_classes or {}
        non_key_attribute_classes = non_key_attribute_classes or {}
        for attr_name, operator, value in cls._tokenize_filters(filters):
            attribute_class = key_attribute_classes.get(attr_name, None)
            if attribute_class is None:
                attribute_class = non_key_attribute_classes.get(attr_name, None)
            if attribute_class is None:
                raise ValueError("Attribute {0} specified for filter does not exist.".format(attr_name))
            attribute_name = attribute_class.attr_name
            if operator not in key_operator_map and operator not in non_key_operator_map:
                raise ValueError(
                    "{0} is not a valid filter. Must be one of {1} {2}".format(
                        operator,
                        key_operator_map.keys(), non_key_operator_map.keys()
                    )
                )
            if key_operator_map.get(operator, '') == NULL or non_key_operator_map.get(operator, '') == NULL:
                if value:
                    operator = pythonic(NULL)
                else:
                    operator = pythonic(NOT_NULL)
                condition = {}
            else:
                if not isinstance(value, list):
                    value = [value]
                value = [
                    {ATTR_TYPE_MAP[attribute_class.attr_type]: attribute_class.serialize(val)} for val in value
                ]
                condition = {
                    ATTR_VALUE_LIST: value
                }
            if operator in key_operator_map and (attribute_class.is_hash_key or attribute_class.is_range_key):
                condition.update({COMPARISON_OPERATOR: key_operator_map.get(operator)})
                key_conditions[attribute_name] = condition
            elif operator in non_key_operator_map and not (attribute_class.is_hash_key or attribute_class.is_range_key):
                condition.update({COMPARISON_OPERATOR: non_key_operator_map.get(operator)})
                query_conditions[attribute_name] = condition
            else:
                raise ValueError("Invalid filter specified: {0} {1} {2}".format(attribute_name, operator, value))
        return key_conditions, query_conditions

    @classmethod
    def _get_schema(cls):
        """
        Returns the schema for this table
        """
        schema = {
            pythonic(ATTR_DEFINITIONS): [],
            pythonic(KEY_SCHEMA): []
        }
        for attr_name, attr_cls in cls._get_attributes().items():
            if attr_cls.is_hash_key or attr_cls.is_range_key:
                schema[pythonic(ATTR_DEFINITIONS)].append({
                    pythonic(ATTR_NAME): attr_cls.attr_name,
                    pythonic(ATTR_TYPE): ATTR_TYPE_MAP[attr_cls.attr_type]
                })
            if attr_cls.is_hash_key:
                schema[pythonic(KEY_SCHEMA)].append({
                    pythonic(KEY_TYPE): HASH,
                    pythonic(ATTR_NAME): attr_cls.attr_name
                })
            elif attr_cls.is_range_key:
                schema[pythonic(KEY_SCHEMA)].append({
                    pythonic(KEY_TYPE): RANGE,
                    pythonic(ATTR_NAME): attr_cls.attr_name
                })
        return schema

    @classmethod
    def _get_indexes(cls):
        """
        Returns a list of the secondary indexes
        """
        if cls._indexes is None:
            cls._indexes = {
                pythonic(GLOBAL_SECONDARY_INDEXES): [],
                pythonic(LOCAL_SECONDARY_INDEXES): [],
                pythonic(ATTR_DEFINITIONS): []
            }
            cls._index_classes = {}
            for item in dir(cls):
                item_cls = getattr(getattr(cls, item), "__class__", None)
                if item_cls is None:
                    continue
                if issubclass(item_cls, (Index, )):
                    item_cls = getattr(cls, item)
                    cls._index_classes[item_cls.Meta.index_name] = item_cls
                    schema = item_cls._get_schema()
                    idx = {
                        pythonic(INDEX_NAME): item_cls.Meta.index_name,
                        pythonic(KEY_SCHEMA): schema.get(pythonic(KEY_SCHEMA)),
                        pythonic(PROJECTION): {
                            PROJECTION_TYPE: item_cls.Meta.projection.projection_type,
                        },

                    }
                    if issubclass(item_cls.__class__, GlobalSecondaryIndex):
                        idx[pythonic(PROVISIONED_THROUGHPUT)] = {
                            READ_CAPACITY_UNITS: item_cls.Meta.read_capacity_units,
                            WRITE_CAPACITY_UNITS: item_cls.Meta.write_capacity_units
                        }
                    cls._indexes[pythonic(ATTR_DEFINITIONS)].extend(schema.get(pythonic(ATTR_DEFINITIONS)))
                    if item_cls.Meta.projection.non_key_attributes:
                        idx[pythonic(PROJECTION)][NON_KEY_ATTRIBUTES] = item_cls.Meta.projection.non_key_attributes
                    if issubclass(item_cls.__class__, GlobalSecondaryIndex):
                        cls._indexes[pythonic(GLOBAL_SECONDARY_INDEXES)].append(idx)
                    else:
                        cls._indexes[pythonic(LOCAL_SECONDARY_INDEXES)].append(idx)
        return cls._indexes

    @classmethod
    def _get_attributes(cls):
        """
        Returns the list of attributes for this class
        """
        if cls._attributes is None:
            cls._attributes = AttributeDict()
            for item in dir(cls):
                item_cls = getattr(getattr(cls, item), "__class__", None)
                if item_cls is None:
                    continue
                if issubclass(item_cls, (Attribute, )):
                    instance = getattr(cls, item)
                    cls._attributes[item] = instance
        return cls._attributes

    def _get_json(self):
        """
        Returns a Python object suitable for serialization
        """
        kwargs = {}
        serialized = self._serialize(null_check=False)
        hash_key = serialized.get(HASH)
        range_key = serialized.get(RANGE, None)
        if range_key is not None:
            kwargs[pythonic(RANGE_KEY)] = range_key
        kwargs[pythonic(ATTRIBUTES)] = serialized[pythonic(ATTRIBUTES)]
        return hash_key, kwargs

    def _get_save_args(self, attributes=True, null_check=True):
        """
        Gets the proper *args, **kwargs for saving and retrieving this object

        This is used for serializing items to be saved, or for serializing just the keys.

        :param attributes: If True, then attributes are included.
        :param null_check: If True, then attributes are checked for null.
        """
        kwargs = {}
        serialized = self._serialize(null_check=null_check)
        hash_key = serialized.get(HASH)
        range_key = serialized.get(RANGE, None)
        args = (hash_key, )
        if range_key is not None:
            kwargs[pythonic(RANGE_KEY)] = range_key
        if attributes:
            kwargs[pythonic(ATTRIBUTES)] = serialized[pythonic(ATTRIBUTES)]
        return args, kwargs

    @classmethod
    def _range_key_attribute(cls):
        """
        Returns the attribute class for the hash key
        """
        attributes = cls._get_attributes()
        range_keyname = cls._get_meta_data().range_keyname
        if range_keyname:
            attr = attributes[range_keyname]
        else:
            attr = None
        return attr

    @classmethod
    def _hash_key_attribute(cls):
        """
        Returns the attribute class for the hash key
        """
        attributes = cls._get_attributes()
        hash_keyname = cls._get_meta_data().hash_keyname
        return attributes[hash_keyname]

    def _get_keys(self):
        """
        Returns the proper arguments for deleting
        """
        serialized = self._serialize()
        hash_key = serialized.get(HASH)
        range_key = serialized.get(RANGE, None)
        hash_keyname = self._get_meta_data().hash_keyname
        range_keyname = self._get_meta_data().range_keyname
        attrs = {
            hash_keyname: hash_key,
        }
        if range_keyname is not None:
            attrs[range_keyname] = range_key
        return attrs

    @classmethod
    def _batch_get_page(cls, keys_to_get):
        """
        Returns a single page from BatchGetItem
        Also returns any unprocessed items

        :param keys_to_get: A list of keys
        """
        log.debug("Fetching a BatchGetItem page")
        data = cls._get_connection().batch_get_item(
            keys_to_get
        )
        cls._throttle.add_record(data.get(CONSUMED_CAPACITY))
        item_data = data.get(RESPONSES).get(cls.Meta.table_name)
        unprocessed_items = data.get(UNPROCESSED_KEYS).get(cls.Meta.table_name, {}).get(KEYS, None)
        return item_data, unprocessed_items

    def _set_defaults(self):
        """
        Sets and fields that provide a default value
        """
        for name, attr in self._get_attributes().aliased_attrs():
            default = attr.default
            if callable(default):
                value = default()
            else:
                value = default
            if value is not None:
                setattr(self, name, value)

    def _set_attributes(self, **attrs):
        """
        Sets the attributes for this object
        """
        for attr_name, attr in self._get_attributes().aliased_attrs():
            if attr.attr_name in attrs:
                setattr(self, attr_name, attrs.get(attr.attr_name))
            elif attr_name in attrs:
                setattr(self, attr_name, attrs.get(attr_name))

    @classmethod
    def add_throttle_record(cls, records):
        """
        (Experimental)
        Pulls out the table name and capacity units from `records` and
        puts it in `self.throttle`

        :param records: A list of usage records
        """
        if records:
            for record in records:
                if record.get(TABLE_NAME) == cls.Meta.table_name:
                    cls._throttle.add_record(record.get(CAPACITY_UNITS))
                    break

    @classmethod
    def get_throttle(cls):
        """
        Returns the throttle implementation for this Model
        """
        return cls._throttle

    @classmethod
    def _get_meta_data(cls):
        """
        A helper object that contains meta data about this table
        """
        if cls._meta_table is None:
            cls._meta_table = MetaTable(cls._get_connection().describe_table())
        return cls._meta_table

    @classmethod
    def _get_connection(cls):
        """
        Returns a (cached) connection
        """
        if not hasattr(cls, "Meta") or cls.Meta.table_name is None:
            raise AttributeError(
                """As of v1.0 PynamoDB Models require a `Meta` class.
                See http://pynamodb.readthedocs.org/en/latest/release_notes.html"""
            )
        if cls._connection is None:
            cls._connection = TableConnection(cls.Meta.table_name, region=cls.Meta.region, host=cls.Meta.host)
        return cls._connection

    def _deserialize(self, attrs):
        """
        Sets attributes sent back from DynamoDB on this object

        :param attrs: A dictionary of attributes to update this item with.
        """
        for name, attr in attrs.items():
            attr_instance = self._get_attributes().get(name, None)
            if attr_instance:
                attr_type = ATTR_TYPE_MAP[attr_instance.attr_type]
                value = attr.get(attr_type, None)
                if value is not None:
                    setattr(self, name, attr_instance.deserialize(value))

    def _serialize(self, attr_map=False, null_check=True):
        """
        Serializes a value for use with DynamoDB

        :param attr_map: If True, then attributes are returned
        :param null_check: If True, then attributes are checked for null
        """
        attributes = pythonic(ATTRIBUTES)
        attrs = {attributes: {}}
        for name, attr in self._get_attributes().aliased_attrs():
            value = getattr(self, name)
            if value is None:
                if attr.null:
                    continue
                elif null_check:
                    raise ValueError("Attribute '{0}' cannot be None".format(attr.attr_name))
            serialized = attr.serialize(value)
            if serialized is None:
                continue
            if attr_map:
                attrs[attributes][attr.attr_name] = {
                    ATTR_TYPE_MAP[attr.attr_type]: serialized
                }
            else:
                if attr.is_hash_key:
                    attrs[HASH] = serialized
                elif attr.is_range_key:
                    attrs[RANGE] = serialized
                else:
                    attrs[attributes][attr.attr_name] = {
                        ATTR_TYPE_MAP[attr.attr_type]: serialized
                    }
        return attrs

    @classmethod
    def _serialize_keys(cls, hash_key, range_key=None):
        """
        Serializes the hash and range keys

        :param hash_key: The hash key value
        :param range_key: The range key value
        """
        hash_key = cls._hash_key_attribute().serialize(hash_key)
        if range_key is not None:
            range_key = cls._range_key_attribute().serialize(range_key)
        return hash_key, range_key<|MERGE_RESOLUTION|>--- conflicted
+++ resolved
@@ -126,11 +126,7 @@
                 elif DELETE_REQUEST in item:
                     delete_items.append(item.get(DELETE_REQUEST).get(KEY))
             self.model.get_throttle().throttle()
-<<<<<<< HEAD
-            log.debug("Resending %s unprocessed keys for batch operation", len(unprocessed_keys))
-=======
-            log.debug("Resending {0} unprocessed keys for batch operation".format(len(unprocessed_items)))
->>>>>>> 46092caa
+            log.debug("Resending %s unprocessed keys for batch operation", len(unprocessed_items))
             data = self.model._get_connection().batch_write_item(
                 put_items=put_items,
                 delete_items=delete_items
