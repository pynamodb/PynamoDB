--- conflicted
+++ resolved
@@ -15,11 +15,7 @@
     UnicodeAttribute, UnicodeSetAttribute, UTCDateTimeAttribute, BooleanAttribute,
     MapAttribute, ListAttribute,
     JSONAttribute, DEFAULT_ENCODING, NUMBER, STRING, STRING_SET, NUMBER_SET, BINARY_SET,
-<<<<<<< HEAD
-    BINARY, MAP, LIST)
-=======
-    BINARY, BOOLEAN)
->>>>>>> 96db7dbd
+    BINARY, MAP, LIST, BOOLEAN)
 
 
 class AttributeTestModel(Model):
