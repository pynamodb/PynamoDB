--- conflicted
+++ resolved
@@ -12,15 +12,9 @@
 from pynamodb.models import Model
 from pynamodb.attributes import (
     BinarySetAttribute, BinaryAttribute, NumberSetAttribute, NumberAttribute,
-<<<<<<< HEAD
     NumberListAttribute, UnicodeAttribute, UnicodeSetAttribute,
     UTCDateTimeAttribute, BooleanAttribute, JSONAttribute, DEFAULT_ENCODING,
-    LIST, NUMBER, STRING, STRING_SET, NUMBER_SET, BINARY_SET, BINARY)
-=======
-    UnicodeAttribute, UnicodeSetAttribute, UTCDateTimeAttribute, BooleanAttribute,
-    JSONAttribute, DEFAULT_ENCODING, NUMBER, STRING, STRING_SET, NUMBER_SET, BINARY_SET,
-    BINARY, BOOLEAN)
->>>>>>> 07f464e9
+    LIST, NUMBER, STRING, STRING_SET, NUMBER_SET, BINARY_SET, BINARY, BOOLEAN)
 
 
 class AttributeTestModel(Model):
