"""
pynamodb attributes tests
"""
import six
import json
from base64 import b64encode
from datetime import datetime
from delorean import Delorean
from mock import patch
from pynamodb.compat import CompatTestCase as TestCase
from pynamodb.constants import UTC, DATETIME_FORMAT
from pynamodb.models import Model
from pynamodb.attributes import (
    BinarySetAttribute, BinaryAttribute, NumberSetAttribute, NumberAttribute,
<<<<<<< HEAD
    NumberListAttribute, UnicodeAttribute, UnicodeSetAttribute,
    UTCDateTimeAttribute, BooleanAttribute, JSONAttribute, DEFAULT_ENCODING,
    LIST, NUMBER, STRING, STRING_SET, NUMBER_SET, BINARY_SET, BINARY, BOOLEAN)
=======
    UnicodeAttribute, UnicodeSetAttribute, UTCDateTimeAttribute, BooleanAttribute, LegacyBooleanAttribute,
    JSONAttribute, DEFAULT_ENCODING, NUMBER, STRING, STRING_SET, NUMBER_SET, BINARY_SET,
    BINARY, BOOLEAN)
>>>>>>> 52297595


class AttributeTestModel(Model):

    class Meta:
        host = 'http://localhost:8000'
        table_name = 'test'

    binary_attr = BinaryAttribute()
    binary_set_attr = BinarySetAttribute()
    number_attr = NumberAttribute()
    number_set_attr = NumberSetAttribute()
    unicode_attr = UnicodeAttribute()
    unicode_set_attr = UnicodeSetAttribute()
    datetime_attr = UTCDateTimeAttribute()
    bool_attr = BooleanAttribute()
    json_attr = JSONAttribute()


class AttributeDescriptorTestCase(TestCase):
    """
    Test Attribute Descriptors
    """
    def setUp(self):
        self.instance = AttributeTestModel()

    def test_binary_attr(self):
        """
        Binary attribute descriptor
        """
        self.instance.binary_attr = b'test'
        self.assertEqual(self.instance.binary_attr, b'test')

    def test_binary_set_attr(self):
        """
        Binary set attribute descriptor
        """
        self.instance.binary_set_attr = set([b'test', b'test2'])
        self.assertEqual(self.instance.binary_set_attr, set([b'test', b'test2']))

    def test_number_attr(self):
        """
        Number attribute descriptor
        """
        self.instance.number_attr = 42
        self.assertEqual(self.instance.number_attr, 42)

    def test_number_set_attr(self):
        """
        Number set attribute descriptor
        """
        self.instance.number_set_attr = set([1, 2])
        self.assertEqual(self.instance.number_set_attr, set([1, 2]))

    def test_unicode_attr(self):
        """
        Unicode attribute descriptor
        """
        self.instance.unicode_attr = u"test"
        self.assertEqual(self.instance.unicode_attr, u"test")

    def test_unicode_set_attr(self):
        """
        Unicode set attribute descriptor
        """
        self.instance.unicode_set_attr = set([u"test", u"test2"])
        self.assertEqual(self.instance.unicode_set_attr, set([u"test", u"test2"]))

    def test_datetime_attr(self):
        """
        Datetime attribute descriptor
        """
        now = datetime.now()
        self.instance.datetime_attr = now
        self.assertEqual(self.instance.datetime_attr, now)

    def test_bool_attr(self):
        """
        Boolean attribute descriptor
        """
        self.instance.bool_attr = True
        self.assertEqual(self.instance.bool_attr, True)

    def test_json_attr(self):
        """
        JSON attribute descriptor
        """
        self.instance.json_attr = {'foo': 'bar', 'bar': 42}
        self.assertEqual(self.instance.json_attr, {'foo': 'bar', 'bar': 42})


class UTCDateTimeAttributeTestCase(TestCase):
    """
    Tests UTCDateTime attributes
    """
    def test_utc_datetime_attribute(self):
        """
        UTCDateTimeAttribute.default
        """
        attr = UTCDateTimeAttribute()
        self.assertIsNotNone(attr)
        self.assertEqual(attr.attr_type, STRING)
        tstamp = datetime.now()
        attr = UTCDateTimeAttribute(default=tstamp)
        self.assertEqual(attr.default, tstamp)

    def test_utc_date_time_deserialize(self):
        """
        UTCDateTimeAttribute.deserialize
        """
        tstamp = Delorean(timezone=UTC).datetime
        attr = UTCDateTimeAttribute()
        self.assertEqual(
            tstamp,
            attr.deserialize(Delorean(tstamp, timezone=UTC).datetime.strftime(DATETIME_FORMAT)),
        )

    def test_utc_date_time_deserialize_parse_args(self):
        """
        UTCDateTimeAttribute.deserialize
        """
        tstamp = Delorean(timezone=UTC).datetime
        attr = UTCDateTimeAttribute()

        with patch('pynamodb.attributes.parse') as parse:
            attr.deserialize(Delorean(tstamp, timezone=UTC).datetime.strftime(DATETIME_FORMAT))

            parse.assert_called_with(tstamp.strftime(DATETIME_FORMAT), dayfirst=False)

    def test_utc_date_time_serialize(self):
        """
        UTCDateTimeAttribute.serialize
        """
        tstamp = datetime.now()
        attr = UTCDateTimeAttribute()
        self.assertEqual(attr.serialize(tstamp), Delorean(tstamp, timezone=UTC).datetime.strftime(DATETIME_FORMAT))


class BinaryAttributeTestCase(TestCase):
    """
    Tests binary attributes
    """
    def test_binary_attribute(self):
        """
        BinaryAttribute.default
        """
        attr = BinaryAttribute()
        self.assertIsNotNone(attr)
        self.assertEqual(attr.attr_type, BINARY)

        attr = BinaryAttribute(default=b'foo')
        self.assertEqual(attr.default, b'foo')

    def test_binary_round_trip(self):
        """
        BinaryAttribute round trip
        """
        attr = BinaryAttribute()
        value = b'foo'
        serial = attr.serialize(value)
        self.assertEqual(attr.deserialize(serial), value)

    def test_binary_serialize(self):
        """
        BinaryAttribute.serialize
        """
        attr = BinaryAttribute()
        serial = b64encode(b'foo').decode(DEFAULT_ENCODING)
        self.assertEqual(attr.serialize(b'foo'), serial)

    def test_binary_deserialize(self):
        """
        BinaryAttribute.deserialize
        """
        attr = BinaryAttribute()
        serial = b64encode(b'foo').decode(DEFAULT_ENCODING)
        self.assertEqual(attr.deserialize(serial), b'foo')

    def test_binary_set_serialize(self):
        """
        BinarySetAttribute.serialize
        """
        attr = BinarySetAttribute()
        self.assertEqual(attr.attr_type, BINARY_SET)
        self.assertEqual(
            attr.serialize(set([b'foo', b'bar'])),
            [b64encode(val).decode(DEFAULT_ENCODING) for val in sorted(set([b'foo', b'bar']))])
        self.assertEqual(attr.serialize(None), None)

    def test_binary_set_round_trip(self):
        """
        BinarySetAttribute round trip
        """
        attr = BinarySetAttribute()
        value = set([b'foo', b'bar'])
        serial = attr.serialize(value)
        self.assertEqual(attr.deserialize(serial), value)

    def test_binary_set_deserialize(self):
        """
        BinarySetAttribute.deserialize
        """
        attr = BinarySetAttribute()
        value = set([b'foo', b'bar'])
        self.assertEqual(
            attr.deserialize([b64encode(val).decode(DEFAULT_ENCODING) for val in sorted(value)]),
            value
        )

    def test_binary_set_attribute(self):
        """
        BinarySetAttribute.serialize
        """
        attr = BinarySetAttribute()
        self.assertIsNotNone(attr)

        attr = BinarySetAttribute(default=set([b'foo', b'bar']))
        self.assertEqual(attr.default, set([b'foo', b'bar']))


class NumberAttributeTestCase(TestCase):
    """
    Tests number attributes
    """
    def test_number_attribute(self):
        """
        NumberAttribute.default
        """
        attr = NumberAttribute()
        self.assertIsNotNone(attr)
        self.assertEqual(attr.attr_type, NUMBER)

        attr = NumberAttribute(default=1)
        self.assertEqual(attr.default, 1)

    def test_number_serialize(self):
        """
        NumberAttribute.serialize
        """
        attr = NumberAttribute()
        self.assertEqual(attr.serialize(3.141), '3.141')
        self.assertEqual(attr.serialize(1), '1')

    def test_number_deserialize(self):
        """
        NumberAttribute.deserialize
        """
        attr = NumberAttribute()
        self.assertEqual(attr.deserialize('1'), 1)
        self.assertEqual(attr.deserialize('3.141'), 3.141)

    def test_number_set_deserialize(self):
        """
        NumberSetAttribute.deserialize
        """
        attr = NumberSetAttribute()
        self.assertEqual(attr.attr_type, NUMBER_SET)
        self.assertEqual(attr.deserialize([json.dumps(val) for val in sorted(set([1, 2]))]), set([1, 2]))

    def test_number_set_serialize(self):
        """
        NumberSetAttribute.serialize
        """
        attr = NumberSetAttribute()
        self.assertEqual(attr.serialize(set([1, 2])), [json.dumps(val) for val in sorted(set([1, 2]))])
        self.assertEqual(attr.serialize(None), None)

    def test_number_set_attribute(self):
        """
        NumberSetAttribute.default
        """
        attr = NumberSetAttribute()
        self.assertIsNotNone(attr)

        attr = NumberSetAttribute(default=set([1, 2]))
        self.assertEqual(attr.default, set([1, 2]))


class UnicodeAttributeTestCase(TestCase):
    """
    Tests unicode attributes
    """
    def test_unicode_attribute(self):
        """
        UnicodeAttribute.default
        """
        attr = UnicodeAttribute()
        self.assertIsNotNone(attr)
        self.assertEqual(attr.attr_type, STRING)

        attr = UnicodeAttribute(default=six.u('foo'))
        self.assertEqual(attr.default, six.u('foo'))

    def test_unicode_serialize(self):
        """
        UnicodeAttribute.serialize
        """
        attr = UnicodeAttribute()
        self.assertEqual(attr.serialize('foo'), six.u('foo'))
        self.assertEqual(attr.serialize(u'foo'), six.u('foo'))
        self.assertEqual(attr.serialize(u''), None)
        self.assertEqual(attr.serialize(None), None)

    def test_unicode_deserialize(self):
        """
        UnicodeAttribute.deserialize
        """
        attr = UnicodeAttribute()
        self.assertEqual(attr.deserialize('foo'), six.u('foo'))
        self.assertEqual(attr.deserialize(u'foo'), six.u('foo'))

    def test_unicode_set_serialize(self):
        """
        UnicodeSetAttribute.serialize
        """
        attr = UnicodeSetAttribute()
        self.assertEqual(attr.attr_type, STRING_SET)
        self.assertEqual(attr.deserialize(None), None)
        self.assertEqual(
            attr.serialize(set([six.u('foo'), six.u('bar')])),
            sorted([six.u('foo'), six.u('bar')])
        )

    def test_round_trip_unicode_set(self):
        """
        Round trip a unicode set
        """
        attr = UnicodeSetAttribute()
        orig = set([six.u('foo'), six.u('bar')])
        self.assertEqual(
            orig,
            attr.deserialize(attr.serialize(orig))
        )

    def test_unicode_set_deserialize(self):
        """
        UnicodeSetAttribute.deserialize
        """
        attr = UnicodeSetAttribute()
        value = set([six.u('foo'), six.u('bar')])
        self.assertEqual(
            attr.deserialize(value),
            value
        )

    def test_unicode_set_deserialize(self):
        """
        UnicodeSetAttribute.deserialize old way
        """
        attr = UnicodeSetAttribute()
        value = set([six.u('foo'), six.u('bar')])
        old_value = set([json.dumps(val) for val in value])
        self.assertEqual(
            attr.deserialize(old_value),
            value
        )

    def test_unicode_set_attribute(self):
        """
        UnicodeSetAttribute.default
        """
        attr = UnicodeSetAttribute()
        self.assertIsNotNone(attr)
        self.assertEqual(attr.attr_type, STRING_SET)
        attr = UnicodeSetAttribute(default=set([six.u('foo'), six.u('bar')]))
        self.assertEqual(attr.default, set([six.u('foo'), six.u('bar')]))


class LegacyBooleanAttributeTestCase(TestCase):
    def test_legacy_boolean_attribute_can_read_future_boolean_attributes(self):
        """
        LegacyBooleanAttribute.deserialize
        :return:
        """
        attr = LegacyBooleanAttribute()
        self.assertEqual(attr.deserialize('1'), True)
        self.assertEqual(attr.deserialize('0'), False)
        self.assertEqual(attr.deserialize(json.dumps(True)), True)
        self.assertEqual(attr.deserialize(json.dumps(False)), False)

    def test_legacy_boolean_attribute_get_value_can_read_both(self):
        """
        LegacyBooleanAttribute.get_value
        :return:
        """
        attr = LegacyBooleanAttribute()
        self.assertEqual(attr.get_value({'N': '1'}), '1')
        self.assertEqual(attr.get_value({'N': '0'}), '0')
        self.assertEqual(attr.get_value({'BOOL': True}), json.dumps(True))
        self.assertEqual(attr.get_value({'BOOL': False}), json.dumps(False))

    def test_legacy_boolean_attribute_get_value_and_deserialize_work_together(self):
        attr = LegacyBooleanAttribute()
        self.assertEqual(attr.deserialize(attr.get_value({'N': '1'})), True)
        self.assertEqual(attr.deserialize(attr.get_value({'N': '0'})), False)
        self.assertEqual(attr.deserialize(attr.get_value({'BOOL': True})), True)
        self.assertEqual(attr.deserialize(attr.get_value({'BOOL': False})), False)

    def test_legacy_boolean_attribute_serialize(self):
        """
        LegacyBooleanAttribute.serialize
        """
        attr = LegacyBooleanAttribute()
        self.assertEqual(attr.serialize(True), '1')
        self.assertEqual(attr.serialize(False), '0')
        self.assertEqual(attr.serialize(None), None)


class BooleanAttributeTestCase(TestCase):
    """
    Tests boolean attributes
    """
    def test_boolean_attribute(self):
        """
        BooleanAttribute.default
        """
        attr = BooleanAttribute()
        self.assertIsNotNone(attr)

        self.assertEqual(attr.attr_type, BOOLEAN)
        attr = BooleanAttribute(default=True)
        self.assertEqual(attr.default, True)

    def test_boolean_serialize(self):
        """
        BooleanAttribute.serialize
        """
        attr = BooleanAttribute()
        self.assertEqual(attr.serialize(True), True)
        self.assertEqual(attr.serialize(False), False)
        self.assertEqual(attr.serialize(None), None)

    def test_boolean_deserialize(self):
        """
        BooleanAttribute.deserialize
        """
        attr = BooleanAttribute()
        self.assertEqual(attr.deserialize('1'), True)
        self.assertEqual(attr.deserialize('0'), True)
        self.assertEqual(attr.deserialize(True), True)
        self.assertEqual(attr.deserialize(False), False)


class NumberListAttributeTestCase(TestCase):
    """
    Tests NumberListAttribute
    """
    def test_number_list_attribute(self):
        """
        NumberListAttribute.default
        """
        attr = NumberListAttribute()
        self.assertIsNotNone(attr)
        self.assertEqual(attr.attr_type, LIST)

        # The assertListEqual method cannot support heterogeneous lists, so we
        # can only test either all numbers or all lists.
        attr = NumberListAttribute(default=[1])
        self.assertEqual(attr.default, [1])

        attr = NumberListAttribute(default=[[1,2],[3,4]])
        self.assertEqual(attr.default, [[1,2],[3,4]])

    def test_number_list_serialize(self):
        """
        NumberListAttribute.serialize
        """
        attr = NumberListAttribute()

        # Test serialization of [1]
        self.assertListEqual(attr.serialize([1]), [{'N':'1'}])

        # Test serialization of [1,2,3]
        testlist = ['1','2','3']
        for i in range(len(testlist)):
            self.assertListEqual(attr.serialize([1,2,3])[i], {'N': testlist[i]})

        # Test serialization of [[1,2],[3,4]]
        testlist = [['1','2'],['3','4']]
        for i in range(len(testlist)):
            for j in range(len(testlist[i])):
                self.assertListEqual(attr.serialize([[1,2],[3,4]])[i]['L'][j], {'N': testlist[i]})

    def test_number_list_deserialize(self):
        """
        NumberListAttribute.deserialize
        """
        attr = NumberListAttribute()

        # Test deserialization of [1]
        self.assertEqual(attr.deserialize([{'N':'1'}]), [1])

        # Test deserialization of [1,2,3]
        self.assertListEqual(attr.deserialize([{'N':'1'}, {'N': '2'}, {'N': '3'}]), [1,2,3])

        # Test deserialization of [[1,2],[3,4]]
        self.assertListEqual(attr.deserialize([{'L':[{'N':'1'},{'N':'2'}]},{'L':[{'N':'3'},{'N':'4'}]}]), [[1,2],[3,4]])


class JSONAttributeTestCase(TestCase):
    """
    Tests json attributes
    """
    def test_quoted_json(self):
        attr = JSONAttribute()
        serialized = attr.serialize('\\t')
        self.assertEqual(attr.deserialize(serialized), '\\t')

        serialized = attr.serialize('"')
        self.assertEqual(attr.deserialize(serialized), '"')

    def test_json_attribute(self):
        """
        JSONAttribute.default
        """
        attr = JSONAttribute()
        self.assertIsNotNone(attr)

        self.assertEqual(attr.attr_type, STRING)
        attr = JSONAttribute(default={})
        self.assertEqual(attr.default, {})

    def test_json_serialize(self):
        """
        JSONAttribute.serialize
        """
        attr = JSONAttribute()
        item = {'foo': 'bar', 'bool': True, 'number': 3.141}
        self.assertEqual(attr.serialize(item), six.u(json.dumps(item)))
        self.assertEqual(attr.serialize({}), six.u('{}'))
        self.assertEqual(attr.serialize(None), None)

    def test_json_deserialize(self):
        """
        JSONAttribute.deserialize
        """
        attr = JSONAttribute()
        item = {'foo': 'bar', 'bool': True, 'number': 3.141}
        encoded = six.u(json.dumps(item))
        self.assertEqual(attr.deserialize(encoded), item)

    def test_control_chars(self):
        """
        JSONAttribute with control chars
        """
        attr = JSONAttribute()
        item = {'foo\t': 'bar\n', 'bool': True, 'number': 3.141}
        encoded = six.u(json.dumps(item))
        self.assertEqual(attr.deserialize(encoded), item)<|MERGE_RESOLUTION|>--- conflicted
+++ resolved
@@ -12,15 +12,9 @@
 from pynamodb.models import Model
 from pynamodb.attributes import (
     BinarySetAttribute, BinaryAttribute, NumberSetAttribute, NumberAttribute,
-<<<<<<< HEAD
     NumberListAttribute, UnicodeAttribute, UnicodeSetAttribute,
     UTCDateTimeAttribute, BooleanAttribute, JSONAttribute, DEFAULT_ENCODING,
     LIST, NUMBER, STRING, STRING_SET, NUMBER_SET, BINARY_SET, BINARY, BOOLEAN)
-=======
-    UnicodeAttribute, UnicodeSetAttribute, UTCDateTimeAttribute, BooleanAttribute, LegacyBooleanAttribute,
-    JSONAttribute, DEFAULT_ENCODING, NUMBER, STRING, STRING_SET, NUMBER_SET, BINARY_SET,
-    BINARY, BOOLEAN)
->>>>>>> 52297595
 
 
 class AttributeTestModel(Model):
