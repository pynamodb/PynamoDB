--- conflicted
+++ resolved
@@ -4417,11 +4417,10 @@
         left_instance = TreeLeaf(**left)
         right_instance = TreeLeaf(**right)
         actual = TreeModel(tree_key='key', left=left_instance, right=right_instance)
-<<<<<<< HEAD
-        self.assertEquals(actual.left.left.right.value, left_instance.left.right.value)
-        self.assertEquals(actual.left.left.value, left_instance.left.value)
-        self.assertEquals(actual.right.right.left.value, right_instance.right.left.value)
-        self.assertEquals(actual.right.right.value, right_instance.right.value)
+        self.assertEqual(actual.left.left.right.value, left_instance.left.right.value)
+        self.assertEqual(actual.left.left.value, left_instance.left.value)
+        self.assertEqual(actual.right.right.left.value, right_instance.right.left.value)
+        self.assertEqual(actual.right.right.value, right_instance.right.value)
 
     def test_billing_mode(self):
 
@@ -4567,10 +4566,4 @@
                 read_capacity_units=2,
                 write_capacity_units=2,
                 wait=True
-            )
-=======
-        self.assertEqual(actual.left.left.right.value, left_instance.left.right.value)
-        self.assertEqual(actual.left.left.value, left_instance.left.value)
-        self.assertEqual(actual.right.right.left.value, right_instance.right.left.value)
-        self.assertEqual(actual.right.right.value, right_instance.right.value)
->>>>>>> 51e8ee7e
+            )