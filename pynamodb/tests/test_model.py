--- conflicted
+++ resolved
@@ -276,13 +276,13 @@
     date_created = UTCDateTimeAttribute(default=datetime.utcnow)
 
 
-<<<<<<< HEAD
-class OverriddenSession(requests.Session):
-    """
-    A overridden session for test
-    """
-    def __init__(self):
-        super(OverriddenSession, self).__init__()
+class BooleanConversionModel(Model):
+    class Meta:
+        table_name = 'BooleanConversionTable'
+
+    user_name = UnicodeAttribute(hash_key=True)
+    is_human = BooleanAttribute()
+
 
 class OverriddenSessionModel(Model):
     """
@@ -297,14 +297,6 @@
 
     random_user_name = UnicodeAttribute(hash_key=True, attr_name='random_name_1')
     random_attr = UnicodeAttribute(attr_name='random_attr_1', null=True)
-=======
-class BooleanConversionModel(Model):
-    class Meta:
-        table_name = 'BooleanConversionTable'
-
-    user_name = UnicodeAttribute(hash_key=True)
-    is_human = BooleanAttribute()
->>>>>>> 07f464e9
 
 
 class ModelTestCase(TestCase):
