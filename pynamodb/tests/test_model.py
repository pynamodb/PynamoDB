"""
Test model API
"""
import copy
from datetime import datetime
from unittest import TestCase

import six

from pynamodb.throttle import Throttle
from pynamodb.connection.util import pythonic
from pynamodb.exceptions import TableError
from pynamodb.types import RANGE
from pynamodb.constants import (
    ITEM, STRING_SHORT, ALL, KEYS_ONLY, INCLUDE, REQUEST_ITEMS, UNPROCESSED_KEYS,
    RESPONSES, KEYS, ITEMS, LAST_EVALUATED_KEY, EXCLUSIVE_START_KEY, ATTRIBUTES
)
from pynamodb.models import Model
from pynamodb.indexes import (
    GlobalSecondaryIndex, LocalSecondaryIndex, AllProjection,
    IncludeProjection, KeysOnlyProjection, Index
)
from pynamodb.attributes import (
    UnicodeAttribute, NumberAttribute, BinaryAttribute, UTCDateTimeAttribute,
    UnicodeSetAttribute, NumberSetAttribute, BinarySetAttribute)
from .response import HttpOK, HttpBadRequest
from .data import (
    MODEL_TABLE_DATA, GET_MODEL_ITEM_DATA, SIMPLE_MODEL_TABLE_DATA,
    BATCH_GET_ITEMS, SIMPLE_BATCH_GET_ITEMS, COMPLEX_TABLE_DATA,
    COMPLEX_ITEM_DATA, INDEX_TABLE_DATA, LOCAL_INDEX_TABLE_DATA,
    CUSTOM_ATTR_NAME_INDEX_TABLE_DATA, CUSTOM_ATTR_NAME_ITEM_DATA
)


# Py2/3
if six.PY3:
    from unittest.mock import patch
    from unittest.mock import MagicMock
else:
    from mock import patch
    from mock import MagicMock

PATCH_METHOD = 'botocore.operation.Operation.call'
SESSION_PATCH_METHODD = 'botocore.session.get_session'


class OldStyleModel(Model):
    _table_name = 'IndexedModel'
    user_name = UnicodeAttribute(hash_key=True)


class EmailIndex(GlobalSecondaryIndex):
    """
    A global secondary index for email addresses
    """
    class Meta:
        read_capacity_units = 2
        write_capacity_units = 1
        projection = AllProjection()
    email = UnicodeAttribute(hash_key=True)
    numbers = NumberSetAttribute(range_key=True)


class LocalEmailIndex(LocalSecondaryIndex):
    """
    A global secondary index for email addresses
    """
    class Meta:
        read_capacity_units = 2
        write_capacity_units = 1
        projection = AllProjection()
    email = UnicodeAttribute(hash_key=True)
    numbers = NumberSetAttribute(range_key=True)


class NonKeyAttrIndex(LocalSecondaryIndex):
    class Meta:
        read_capacity_units = 2
        write_capacity_units = 1
        projection = IncludeProjection(non_attr_keys=['numbers'])
    email = UnicodeAttribute(hash_key=True)
    numbers = NumberSetAttribute(range_key=True)


class IndexedModel(Model):
    """
    A model with an index
    """
    class Meta:
        table_name = 'IndexedModel'
    user_name = UnicodeAttribute(hash_key=True)
    email = UnicodeAttribute()
    email_index = EmailIndex()
    include_index = NonKeyAttrIndex()
    numbers = NumberSetAttribute()
    aliases = UnicodeSetAttribute()
    icons = BinarySetAttribute()


class LocalIndexedModel(Model):
    """
    A model with an index
    """
    class Meta:
        table_name = 'LocalIndexedModel'
    user_name = UnicodeAttribute(hash_key=True)
    email = UnicodeAttribute()
    email_index = LocalEmailIndex()
    numbers = NumberSetAttribute()
    aliases = UnicodeSetAttribute()
    icons = BinarySetAttribute()


class SimpleUserModel(Model):
    """
    A hash key only model
    """
    class Meta:
        table_name = 'SimpleModel'
    user_name = UnicodeAttribute(hash_key=True)
    email = UnicodeAttribute()
    numbers = NumberSetAttribute()
    custom_aliases = UnicodeSetAttribute(attr_name='aliases')
    icons = BinarySetAttribute()
    views = NumberAttribute(null=True)


class ThrottledUserModel(Model):
    """
    A testing model
    """
    class Meta:
        table_name = 'UserModel'
    user_name = UnicodeAttribute(hash_key=True)
    user_id = UnicodeAttribute(range_key=True)
    throttle = Throttle('50')


class CustomAttrIndex(LocalSecondaryIndex):
    class Meta:
        read_capacity_units = 2
        write_capacity_units = 1
        projection = AllProjection()
    overidden_uid = UnicodeAttribute(hash_key=True, attr_name='user_id')


class CustomAttrNameModel(Model):
    """
    A testing model
    """
    class Meta:
        table_name = 'CustomAttrModel'
    overidden_user_name = UnicodeAttribute(hash_key=True, attr_name='user_name')
    overidden_user_id = UnicodeAttribute(range_key=True, attr_name='user_id')
    overidden_attr = UnicodeAttribute(attr_name='foo_attr', null=True)
    uid_index = CustomAttrIndex()


class UserModel(Model):
    """
    A testing model
    """
    class Meta:
        table_name = 'UserModel'
    custom_user_name = UnicodeAttribute(hash_key=True, attr_name='user_name')
    user_id = UnicodeAttribute(range_key=True)
    picture = BinaryAttribute(null=True)
    zip_code = NumberAttribute(null=True)
    email = UnicodeAttribute(default='needs_email')
    callable_field = NumberAttribute(default=lambda: 42)


class HostSpecificModel(Model):
    """
    A testing model
    """
    class Meta:
        host = 'http://localhost'
        table_name = 'RegionSpecificModel'
    user_name = UnicodeAttribute(hash_key=True)
    user_id = UnicodeAttribute(range_key=True)


class RegionSpecificModel(Model):
    """
    A testing model
    """
    class Meta:
        region = 'us-west-1'
        table_name = 'RegionSpecificModel'
    user_name = UnicodeAttribute(hash_key=True)
    user_id = UnicodeAttribute(range_key=True)


class ComplexKeyModel(Model):
    """
    This model has a key that must be serialized/deserialized properly
    """
    class Meta:
        table_name = 'ComplexKey'
    name = UnicodeAttribute(hash_key=True)
    date_created = UTCDateTimeAttribute(default=datetime.utcnow)


class ModelTestCase(TestCase):
    """
    Tests for the models API
    """

    def assert_dict_lists_equal(self, list1, list2):
        """
        Compares two lists of dictionariess
        """
        for d1_item in list1:
            found = False
            for d2_item in list2:
                if d2_item.items() == d1_item.items():
                    found = True
            if not found:
                if six.PY3:
                    #TODO WTF python2?
                    raise AssertionError("Values not equal: {0} {1}".format(d1_item, list2))

    def test_create_model(self):
        """
        Model.create_table
        """
        self.maxDiff = None
        scope_args = {'count': 0}

        def fake_dynamodb(obj, **kwargs):
            if kwargs == {'table_name': UserModel.Meta.table_name}:
                if scope_args['count'] == 0:
                    return HttpBadRequest(), {}
                elif scope_args['count'] == 1:
                    data = copy.copy(MODEL_TABLE_DATA)
                    data['TableStatus'] = 'Creating'
                    scope_args['count'] += 1
                    return HttpOK(content=data), data
                else:
                    return MODEL_TABLE_DATA
            else:
                return HttpOK(content={}), {}

        fake_db = MagicMock()
        fake_db.side_effect = fake_dynamodb

        with patch(PATCH_METHOD, new=fake_db) as outer:
            with patch("pynamodb.connection.TableConnection.describe_table") as req:
                req.return_value = None
                with self.assertRaises(ValueError):
                    UserModel.create_table(read_capacity_units=2, write_capacity_units=2, wait=True)

        with patch(PATCH_METHOD, new=fake_db) as req:
            UserModel.create_table(read_capacity_units=2, write_capacity_units=2)

        # Test for default region
        self.assertEqual(UserModel.Meta.region, 'us-east-1')
        with patch(PATCH_METHOD) as req:
            req.return_value = HttpOK, MODEL_TABLE_DATA
            UserModel.create_table(read_capacity_units=2, write_capacity_units=2)
            # The default region is us-east-1
            self.assertEqual(req.call_args[0][0].region_name, 'us-east-1')

        # A table with a specified region
        self.assertEqual(RegionSpecificModel.Meta.region, 'us-west-1')
        with patch(PATCH_METHOD) as req:
            req.return_value = HttpOK, MODEL_TABLE_DATA
            RegionSpecificModel.create_table(read_capacity_units=2, write_capacity_units=2)
            self.assertEqual(req.call_args[0][0].region_name, 'us-west-1')

         # A table with a specified host
        self.assertEqual(HostSpecificModel.Meta.host, 'http://localhost')
        with patch(PATCH_METHOD) as req:
            req.return_value = HttpOK, MODEL_TABLE_DATA
            HostSpecificModel.create_table(read_capacity_units=2, write_capacity_units=2)
            self.assertEqual(req.call_args[0][0].host, 'http://localhost')

        def fake_wait(obj, **kwargs):
            if scope_args['count'] == 0:
                scope_args['count'] += 1
                return HttpBadRequest(), {}
            elif scope_args['count'] == 1 or scope_args['count'] == 2:
                data = copy.deepcopy(MODEL_TABLE_DATA)
                data['Table']['TableStatus'] = 'Creating'
                scope_args['count'] += 1
                return HttpOK(content=data), data
            else:
                return HttpOK(MODEL_TABLE_DATA), MODEL_TABLE_DATA

        mock_wait = MagicMock()
        mock_wait.side_effect = fake_wait

        scope_args = {'count': 0}
        with patch(PATCH_METHOD, new=mock_wait) as req:
            UserModel.create_table(read_capacity_units=2, write_capacity_units=2, wait=True)

        def bad_server(obj, **kwargs):
            if scope_args['count'] == 0:
                scope_args['count'] += 1
                return HttpBadRequest(), {}
            elif scope_args['count'] == 1 or scope_args['count'] == 2:
                return HttpBadRequest(), {}

        bad_mock_server = MagicMock()
        bad_mock_server.side_effect = bad_server

        scope_args = {'count': 0}
        with patch(PATCH_METHOD, new=bad_mock_server) as req:
            self.assertRaises(
                TableError,
                UserModel.create_table,
                read_capacity_units=2,
                write_capacity_units=2,
                wait=True
            )

    def test_model_attrs(self):
        """
        Model()
        """
        with patch(PATCH_METHOD) as req:
            req.return_value = HttpOK(MODEL_TABLE_DATA), MODEL_TABLE_DATA
            item = UserModel('foo', 'bar')
            self.assertEqual(item.email, 'needs_email')
            self.assertEqual(item.callable_field, 42)
<<<<<<< HEAD
            self.assertEqual(repr(item), '{0}<{1}, {2}>'.format(UserModel.Meta.table_name, item.custom_user_name, item.user_id))
            self.assertEqual(repr(UserModel.get_meta_data()), 'MetaTable<{0}>'.format('Thread'))
=======
            self.assertEqual(repr(item), '{0}<{1}, {2}>'.format(UserModel.Meta.table_name, item.user_name, item.user_id))
            self.assertEqual(repr(UserModel._get_meta_data()), 'MetaTable<{0}>'.format('Thread'))
>>>>>>> 8d18e391

        with patch(PATCH_METHOD) as req:
            req.return_value = HttpOK(SIMPLE_MODEL_TABLE_DATA), SIMPLE_MODEL_TABLE_DATA
            item = SimpleUserModel('foo')
            self.assertEqual(repr(item), '{0}<{1}>'.format(SimpleUserModel.Meta.table_name, item.user_name))
            self.assertRaises(ValueError, item.save)

        self.assertRaises(ValueError, UserModel.from_raw_data, None)


    def test_overidden_defaults(self):
        """
        Custom attribute names
        """
        schema = CustomAttrNameModel._get_schema()
        correct_schema = {
            'key_schema': [
                {'key_type': 'HASH', 'attribute_name': 'user_name'},
                {'key_type': 'RANGE', 'attribute_name': 'user_id'}
            ],
            'attribute_definitions': [
                {'attribute_type': 'S', 'attribute_name': 'user_name'},
                {'attribute_type': 'S', 'attribute_name': 'user_id'}
            ]
        }
        self.assert_dict_lists_equal(correct_schema['key_schema'], schema['key_schema'])
        self.assert_dict_lists_equal(correct_schema['attribute_definitions'], schema['attribute_definitions'])


    def test_refresh(self):
        """
        Model.refresh
        """
        with patch(PATCH_METHOD) as req:
            req.return_value = HttpOK(), MODEL_TABLE_DATA
            item = UserModel('foo', 'bar')

        with patch(PATCH_METHOD) as req:
            req.return_value = HttpOK(), {}
            self.assertRaises(item._DoesNotExist, item.refresh)

        with patch(PATCH_METHOD) as req:
            req.return_value = HttpOK(GET_MODEL_ITEM_DATA), GET_MODEL_ITEM_DATA
            item.refresh()
            self.assertEqual(
                item.user_name,
                GET_MODEL_ITEM_DATA.get(ITEM).get('user_name').get(STRING_SHORT))

    def test_complex_key(self):
        """
        Model with complex key
        """
        with patch(PATCH_METHOD) as req:
            req.return_value = HttpOK(), COMPLEX_TABLE_DATA
            item = ComplexKeyModel('test')

        with patch(PATCH_METHOD) as req:
            req.return_value = HttpOK(COMPLEX_ITEM_DATA), COMPLEX_ITEM_DATA
            item.refresh()

    def test_delete(self):
        """
        Model.delete
        """
        with patch(PATCH_METHOD) as req:
            req.return_value = HttpOK(), MODEL_TABLE_DATA
            item = UserModel('foo', 'bar')

        with patch(PATCH_METHOD) as req:
            req.return_value = HttpOK(), None
            item.delete()
            params = {
                'key': {
                    'user_id': {
                        'S': 'bar'
                    },
                    'user_name': {
                        'S': 'foo'
                    }
                },
                'return_consumed_capacity': 'TOTAL',
                'table_name': 'UserModel'
            }
            args = req.call_args[1]
            self.assertEqual(args, params)

    def test_update_item(self):
        """
        Model.update_item
        """
        with patch(PATCH_METHOD) as req:
            req.return_value = HttpOK(), SIMPLE_MODEL_TABLE_DATA
            item = SimpleUserModel('foo', email='bar')

        with patch(PATCH_METHOD) as req:
            req.return_value = HttpOK(), {}
            item.save()

        with patch(PATCH_METHOD) as req:
            req.return_value = HttpOK({}), {
                ATTRIBUTES: {
                    "views": {
                        "N": "10"
                    }
                }
            }
            item.update_item('views', 10, action='add')
            args = req.call_args[1]
            params = {
                'table_name': 'SimpleModel',
                'return_values': 'ALL_NEW',
                'key': {
                    'user_name': {
                        'S': 'foo'
                    }
                },
                'attribute_updates': {
                    'views': {
                        'Action': 'ADD',
                        'Value': {
                            'N': '10'
                        }
                    }
                },
                'return_consumed_capacity': 'TOTAL'
            }
            self.assertEqual(args, params)

    def test_save(self):
        """
        Model.save
        """
        with patch(PATCH_METHOD) as req:
            req.return_value = HttpOK(), MODEL_TABLE_DATA
            item = UserModel('foo', 'bar')

        with patch(PATCH_METHOD) as req:
            req.return_value = HttpOK({}), {}
            item.save()
            args = req.call_args[1]
            params = {
                'item': {
                    'callable_field': {
                        'N': '42'
                    },
                    'email': {
                        'S': u'needs_email'
                    },
                    'user_id': {
                        'S': u'bar'
                    },
                    'user_name': {
                        'S': u'foo'
                    },
                },
                'return_consumed_capacity': 'TOTAL',
                'table_name': 'UserModel'
            }

            self.assertEqual(args, params)

    def test_query(self):
        """
        Model.query
        """
        with patch(PATCH_METHOD) as req:
            req.return_value = HttpOK(), MODEL_TABLE_DATA
            UserModel('foo', 'bar')

        with patch(PATCH_METHOD) as req:
            items = []
            for idx in range(10):
                item = copy.copy(GET_MODEL_ITEM_DATA.get(ITEM))
                item['user_id'] = {STRING_SHORT: 'id-{0}'.format(idx)}
                items.append(item)
            req.return_value = HttpOK({'Items': items}), {'Items': items}
            queried = []
            for item in UserModel.query('foo', user_id__between=['id-1', 'id-3']):
                queried.append(item._serialize().get(RANGE))
            self.assertListEqual(
                [item.get('user_id').get(STRING_SHORT) for item in items],
                queried
            )

        with patch(PATCH_METHOD) as req:
            items = []
            for idx in range(10):
                item = copy.copy(GET_MODEL_ITEM_DATA.get(ITEM))
                item['user_id'] = {STRING_SHORT: 'id-{0}'.format(idx)}
                items.append(item)
            req.return_value = HttpOK({'Items': items}), {'Items': items}
            queried = []
            for item in UserModel.query('foo', user_id__gt='id-1', user_id__le='id-2'):
                queried.append(item._serialize())
            self.assertTrue(len(queried) == len(items))

        with patch(PATCH_METHOD) as req:
            items = []
            for idx in range(10):
                item = copy.copy(GET_MODEL_ITEM_DATA.get(ITEM))
                item['user_id'] = {STRING_SHORT: 'id-{0}'.format(idx)}
                items.append(item)
            req.return_value = HttpOK({'Items': items}), {'Items': items}
            queried = []
            for item in UserModel.query('foo', user_id__lt='id-1'):
                queried.append(item._serialize())
            self.assertTrue(len(queried) == len(items))

        with patch(PATCH_METHOD) as req:
            items = []
            for idx in range(10):
                item = copy.copy(GET_MODEL_ITEM_DATA.get(ITEM))
                item['user_id'] = {STRING_SHORT: 'id-{0}'.format(idx)}
                items.append(item)
            req.return_value = HttpOK({'Items': items}), {'Items': items}
            queried = []
            for item in UserModel.query('foo', user_id__ge='id-1'):
                queried.append(item._serialize())
            self.assertTrue(len(queried) == len(items))

        with patch(PATCH_METHOD) as req:
            items = []
            for idx in range(10):
                item = copy.copy(GET_MODEL_ITEM_DATA.get(ITEM))
                item['user_id'] = {STRING_SHORT: 'id-{0}'.format(idx)}
                items.append(item)
            req.return_value = HttpOK({'Items': items}), {'Items': items}
            queried = []
            for item in UserModel.query('foo', user_id__le='id-1'):
                queried.append(item._serialize())
            self.assertTrue(len(queried) == len(items))

        with patch(PATCH_METHOD) as req:
            items = []
            for idx in range(10):
                item = copy.copy(GET_MODEL_ITEM_DATA.get(ITEM))
                item['user_id'] = {STRING_SHORT: 'id-{0}'.format(idx)}
                items.append(item)
            req.return_value = HttpOK({'Items': items}), {'Items': items}
            queried = []
            for item in UserModel.query('foo', user_id__eq='id-1'):
                queried.append(item._serialize())
            self.assertTrue(len(queried) == len(items))

        with patch(PATCH_METHOD) as req:
            items = []
            for idx in range(10):
                item = copy.copy(GET_MODEL_ITEM_DATA.get(ITEM))
                item['user_id'] = {STRING_SHORT: 'id-{0}'.format(idx)}
                items.append(item)
            req.return_value = HttpOK({'Items': items}), {'Items': items}
            queried = []
            for item in UserModel.query('foo', user_id__begins_with='id'):
                queried.append(item._serialize())
            self.assertTrue(len(queried) == len(items))

        with patch(PATCH_METHOD) as req:
            items = []
            for idx in range(10):
                item = copy.copy(GET_MODEL_ITEM_DATA.get(ITEM))
                item['user_id'] = {STRING_SHORT: 'id-{0}'.format(idx)}
                items.append(item)
            req.return_value = HttpOK({'Items': items}), {'Items': items}
            queried = []
            for item in UserModel.query('foo'):
                queried.append(item._serialize())
            self.assertTrue(len(queried) == len(items))

        def fake_query(*args, **kwargs):
            start_key = kwargs.get(pythonic(EXCLUSIVE_START_KEY), None)
            if start_key:
                item_idx = 0
                for query_item in BATCH_GET_ITEMS.get(RESPONSES).get(UserModel.Meta.table_name):
                    item_idx += 1
                    if query_item == start_key:
                        break
                query_items = BATCH_GET_ITEMS.get(RESPONSES).get(UserModel.Meta.table_name)[item_idx:item_idx+1]
            else:
                query_items = BATCH_GET_ITEMS.get(RESPONSES).get(UserModel.Meta.table_name)[:1]
            data = {
                ITEMS: query_items,
                LAST_EVALUATED_KEY: query_items[-1] if len(query_items) else None
            }
            return HttpOK(data), data

        mock_query = MagicMock()
        mock_query.side_effect = fake_query

        with patch(PATCH_METHOD, new=mock_query) as req:
            for item in UserModel.query('foo'):
                self.assertIsNotNone(item)

    def test_scan(self):
        """
        Model.scan
        """
        with patch(PATCH_METHOD) as req:
            req.return_value = HttpOK(), MODEL_TABLE_DATA
            UserModel('foo', 'bar')

        with patch(PATCH_METHOD) as req:
            items = []
            for idx in range(10):
                item = copy.copy(GET_MODEL_ITEM_DATA.get(ITEM))
                item['user_id'] = {STRING_SHORT: 'id-{0}'.format(idx)}
                items.append(item)
            req.return_value = HttpOK({'Items': items}), {'Items': items}
            scanned_items = []
            for item in UserModel.scan():
                scanned_items.append(item._serialize().get(RANGE))
            self.assertListEqual(
                [item.get('user_id').get(STRING_SHORT) for item in items],
                scanned_items
            )

        def fake_scan(*args, **kwargs):
            start_key = kwargs.get(pythonic(EXCLUSIVE_START_KEY), None)
            if start_key:
                item_idx = 0
                for scan_item in BATCH_GET_ITEMS.get(RESPONSES).get(UserModel.Meta.table_name):
                    item_idx += 1
                    if scan_item == start_key:
                        break
                scan_items = BATCH_GET_ITEMS.get(RESPONSES).get(UserModel.Meta.table_name)[item_idx:item_idx+1]
            else:
                scan_items = BATCH_GET_ITEMS.get(RESPONSES).get(UserModel.Meta.table_name)[:1]
            data = {
                ITEMS: scan_items,
                LAST_EVALUATED_KEY: scan_items[-1] if len(scan_items) else None
            }
            return HttpOK(data), data

        mock_scan = MagicMock()
        mock_scan.side_effect = fake_scan

        with patch(PATCH_METHOD, new=mock_scan) as req:
            for item in UserModel.scan():
                self.assertIsNotNone(item)

    def test_get(self):
        """
        Model.get
        """
        def fake_dynamodb(*args, **kwargs):
            if kwargs == {'table_name': UserModel.Meta.table_name}:
                return HttpOK(MODEL_TABLE_DATA), MODEL_TABLE_DATA
            elif kwargs == {
                'return_consumed_capacity': 'TOTAL',
                'table_name': 'UserModel',
                'key': {'user_name': {'S': 'foo'},
                        'user_id': {'S': 'bar'}}, 'consistent_read': False}:
                return HttpOK(GET_MODEL_ITEM_DATA), GET_MODEL_ITEM_DATA
            return HttpOK(), MODEL_TABLE_DATA

        fake_db = MagicMock()
        fake_db.side_effect = fake_dynamodb

        with patch(PATCH_METHOD, new=fake_db) as req:
            item = UserModel.get(
                'foo',
                'bar'
            )
            self.assertEqual(item._get_keys(), {'user_id': 'bar', 'user_name': 'foo'})
            params = {
                'consistent_read': False,
                'key': {
                    'user_id': {
                        'S': 'bar'
                    },
                    'user_name': {
                        'S': 'foo'
                    }
                },
                'return_consumed_capacity': 'TOTAL',
                'table_name': 'UserModel'
            }
            self.assertEqual(req.call_args[1], params)
            item.zip_code = 88030
            self.assertEqual(item.zip_code, 88030)

        with patch(PATCH_METHOD) as req:
            req.return_value = HttpOK({}), {}
            self.assertRaises(UserModel._DoesNotExist, UserModel.get, 'foo', 'bar')

        with patch(PATCH_METHOD) as req:
            req.return_value = HttpOK(), CUSTOM_ATTR_NAME_INDEX_TABLE_DATA
            CustomAttrNameModel.get_meta_data()

        with patch(PATCH_METHOD) as req:
            req.return_value = HttpOK({}), {}
            self.assertRaises(CustomAttrNameModel._DoesNotExist, CustomAttrNameModel.get, 'foo', 'bar')

        with patch(PATCH_METHOD) as req:
            req.return_value = HttpOK({}), CUSTOM_ATTR_NAME_ITEM_DATA
            item = CustomAttrNameModel.get('foo', 'bar')
            self.assertEqual(item.overidden_attr, CUSTOM_ATTR_NAME_ITEM_DATA['Item']['foo_attr']['S'])
            self.assertEqual(item.overidden_user_name, CUSTOM_ATTR_NAME_ITEM_DATA['Item']['user_name']['S'])
            self.assertEqual(item.overidden_user_id, CUSTOM_ATTR_NAME_ITEM_DATA['Item']['user_id']['S'])

    def test_batch_get(self):
        """
        Model.batch_get
        """
        with patch(PATCH_METHOD) as req:
            req.return_value = HttpOK(), SIMPLE_MODEL_TABLE_DATA
            SimpleUserModel('foo')

        with patch(PATCH_METHOD) as req:
            req.return_value = HttpOK(), SIMPLE_BATCH_GET_ITEMS
            item_keys = ['hash-{0}'.format(x) for x in range(10)]
            for item in SimpleUserModel.batch_get(item_keys):
                self.assertIsNotNone(item)
            params = {
                'return_consumed_capacity': 'TOTAL',
                'request_items': {
                    'SimpleModel': {
                        'Keys': [
                            {'user_name': {'S': 'hash-9'}},
                            {'user_name': {'S': 'hash-8'}},
                            {'user_name': {'S': 'hash-7'}},
                            {'user_name': {'S': 'hash-6'}},
                            {'user_name': {'S': 'hash-5'}},
                            {'user_name': {'S': 'hash-4'}},
                            {'user_name': {'S': 'hash-3'}},
                            {'user_name': {'S': 'hash-2'}},
                            {'user_name': {'S': 'hash-1'}},
                            {'user_name': {'S': 'hash-0'}}
                        ]
                    }
                }
            }
            self.assertEqual(params, req.call_args[1])

        with patch(PATCH_METHOD) as req:
            req.return_value = HttpOK(), MODEL_TABLE_DATA
            UserModel('foo', 'bar')

        with patch(PATCH_METHOD) as req:
            item_keys = [('hash-{0}'.format(x), '{0}'.format(x)) for x in range(10)]
            req.return_value = HttpOK(), BATCH_GET_ITEMS
            for item in UserModel.batch_get(item_keys):
                self.assertIsNotNone(item)
            params = {
                'request_items': {
                    'UserModel': {
                        'Keys': [
                            {'user_name': {'S': 'hash-0'}, 'user_id': {'S': '0'}},
                            {'user_name': {'S': 'hash-1'}, 'user_id': {'S': '1'}},
                            {'user_name': {'S': 'hash-2'}, 'user_id': {'S': '2'}},
                            {'user_name': {'S': 'hash-3'}, 'user_id': {'S': '3'}},
                            {'user_name': {'S': 'hash-4'}, 'user_id': {'S': '4'}},
                            {'user_name': {'S': 'hash-5'}, 'user_id': {'S': '5'}},
                            {'user_name': {'S': 'hash-6'}, 'user_id': {'S': '6'}},
                            {'user_name': {'S': 'hash-7'}, 'user_id': {'S': '7'}},
                            {'user_name': {'S': 'hash-8'}, 'user_id': {'S': '8'}},
                            {'user_name': {'S': 'hash-9'}, 'user_id': {'S': '9'}}
                        ]
                    }
                }
            }
            args = req.call_args[1]
            self.assertTrue('request_items' in params)
            self.assertTrue('UserModel' in params['request_items'])
            self.assertTrue('Keys' in params['request_items']['UserModel'])
            self.assert_dict_lists_equal(
                params['request_items']['UserModel']['Keys'],
                args['request_items']['UserModel']['Keys'],
            )

        def fake_batch_get(*batch_args, **kwargs):
            if pythonic(REQUEST_ITEMS) in kwargs:
                batch_item = kwargs.get(pythonic(REQUEST_ITEMS)).get(UserModel.Meta.table_name).get(KEYS)[0]
                batch_items = kwargs.get(pythonic(REQUEST_ITEMS)).get(UserModel.Meta.table_name).get(KEYS)[1:]
                response = {
                    UNPROCESSED_KEYS: {
                        UserModel.Meta.table_name: {
                            KEYS: batch_items
                        }
                    },
                    RESPONSES: {
                        UserModel.Meta.table_name: [batch_item]
                    }
                }
                return HttpOK(response), response
            return HttpOK({}), {}

        batch_get_mock = MagicMock()
        batch_get_mock.side_effect = fake_batch_get

        with patch(PATCH_METHOD, new=batch_get_mock) as req:
            item_keys = [('hash-{0}'.format(x), '{0}'.format(x)) for x in range(200)]
            for item in UserModel.batch_get(item_keys):
                self.assertIsNotNone(item)

    def test_batch_write(self):
        """
        Model.batch_write
        """
        with patch(PATCH_METHOD) as req:
            req.return_value = HttpOK(), MODEL_TABLE_DATA
            UserModel('foo', 'bar')

        with patch(PATCH_METHOD) as req:
            req.return_value = HttpOK({}), {}

            with UserModel.batch_write(auto_commit=False) as batch:
                pass

            with UserModel.batch_write() as batch:
                self.assertIsNone(batch.commit())

            with self.assertRaises(ValueError):
                with UserModel.batch_write(auto_commit=False) as batch:
                    items = [UserModel('hash-{0}'.format(x), '{0}'.format(x)) for x in range(26)]
                    for item in items:
                        batch.delete(item)
                    self.assertRaises(ValueError, batch.save, UserModel('asdf', '1234'))

            with UserModel.batch_write(auto_commit=False) as batch:
                items = [UserModel('hash-{0}'.format(x), '{0}'.format(x)) for x in range(25)]
                for item in items:
                    batch.delete(item)
                self.assertRaises(ValueError, batch.save, UserModel('asdf', '1234'))

            with UserModel.batch_write(auto_commit=False) as batch:
                items = [UserModel('hash-{0}'.format(x), '{0}'.format(x)) for x in range(25)]
                for item in items:
                    batch.save(item)
                self.assertRaises(ValueError, batch.save, UserModel('asdf', '1234'))

            with UserModel.batch_write() as batch:
                items = [UserModel('hash-{0}'.format(x), '{0}'.format(x)) for x in range(30)]
                for item in items:
                    batch.delete(item)

            with UserModel.batch_write() as batch:
                items = [UserModel('hash-{0}'.format(x), '{0}'.format(x)) for x in range(30)]
                for item in items:
                    batch.save(item)

        def fake_unprocessed_keys(*args, **kwargs):
            if pythonic(REQUEST_ITEMS) in kwargs:
                batch_items = kwargs.get(pythonic(REQUEST_ITEMS)).get(UserModel.Meta.table_name)[1:]
                unprocessed = {
                    UNPROCESSED_KEYS: {
                        UserModel.Meta.table_name: batch_items
                    }
                }
                return HttpOK(unprocessed), unprocessed
            return HttpOK({}), {}

        batch_write_mock = MagicMock()
        batch_write_mock.side_effect = fake_unprocessed_keys

        with patch(PATCH_METHOD, new=batch_write_mock) as req:
            items = [UserModel('hash-{0}'.format(x), '{0}'.format(x)) for x in range(500)]
            for item in items:
                batch.save(item)

    def test_index_queries(self):
        """
        Models.Index.Query
        """
        with patch(PATCH_METHOD) as req:
            req.return_value = HttpOK(), CUSTOM_ATTR_NAME_INDEX_TABLE_DATA
            CustomAttrNameModel.get_meta_data()

        with patch(PATCH_METHOD) as req:
            req.return_value = HttpOK(), INDEX_TABLE_DATA
            IndexedModel._get_connection().describe_table()

        with patch(PATCH_METHOD) as req:
            req.return_value = HttpOK(), LOCAL_INDEX_TABLE_DATA
            LocalIndexedModel._get_meta_data()

        queried = []
        # user_id not valid
        with self.assertRaises(ValueError):
            for item in IndexedModel.email_index.query('foo', user_id__between=['id-1', 'id-3']):
                queried.append(item._serialize().get(RANGE))

        # startswith not valid
        with self.assertRaises(ValueError):
            for item in IndexedModel.email_index.query('foo', user_name__startswith='foo'):
                queried.append(item._serialize().get(RANGE))

        # name not valid
        with self.assertRaises(ValueError):
            for item in IndexedModel.email_index.query('foo', name='foo'):
                queried.append(item._serialize().get(RANGE))

        with patch(PATCH_METHOD) as req:
            items = []
            for idx in range(10):
                item = copy.copy(GET_MODEL_ITEM_DATA.get(ITEM))
                item['user_name'] = {STRING_SHORT: 'id-{0}'.format(idx)}
                item['email'] = {STRING_SHORT: 'id-{0}'.format(idx)}
                items.append(item)
            req.return_value = HttpOK({'Items': items}), {'Items': items}
            queried = []

            for item in IndexedModel.email_index.query('foo', limit=2, user_name__begins_with='bar'):
                queried.append(item._serialize())

            params = {
                'key_conditions': {
                    'user_name': {
                        'ComparisonOperator': 'BEGINS_WITH',
                        'AttributeValueList': [
                            {
                                'S': u'bar'
                            }
                        ]
                    },
                    'email': {
                        'ComparisonOperator': 'EQ',
                        'AttributeValueList': [
                            {
                                'S': u'foo'
                            }
                        ]
                    }
                },
                'index_name': 'email_index',
                'table_name': 'IndexedModel',
                'return_consumed_capacity': 'TOTAL',
                'limit': 2
            }
            self.assertEqual(req.call_args[1], params)

        with patch(PATCH_METHOD) as req:
            items = []
            for idx in range(10):
                item = copy.copy(GET_MODEL_ITEM_DATA.get(ITEM))
                item['user_name'] = {STRING_SHORT: 'id-{0}'.format(idx)}
                item['email'] = {STRING_SHORT: 'id-{0}'.format(idx)}
                items.append(item)
            req.return_value = HttpOK({'Items': items}), {'Items': items}
            queried = []

            for item in LocalIndexedModel.email_index.query('foo', limit=1, user_name__begins_with='bar'):
                queried.append(item._serialize())

            params = {
                'key_conditions': {
                    'user_name': {
                        'ComparisonOperator': 'BEGINS_WITH',
                        'AttributeValueList': [
                            {
                                'S': u'bar'
                            }
                        ]
                    },
                    'email': {
                        'ComparisonOperator': 'EQ',
                        'AttributeValueList': [
                            {
                                'S': u'foo'
                            }
                        ]
                    }
                },
                'index_name': 'email_index',
                'table_name': 'LocalIndexedModel',
                'return_consumed_capacity': 'TOTAL',
                'limit': 1
            }
            self.assertEqual(req.call_args[1], params)

        with patch(PATCH_METHOD) as req:
            items = []
            for idx in range(10):
                item = copy.copy(GET_MODEL_ITEM_DATA.get(ITEM))
                item['user_name'] = {STRING_SHORT: 'id-{0}'.format(idx)}
                items.append(item)
            req.return_value = HttpOK({'Items': items}), {'Items': items}
            queried = []

            for item in CustomAttrNameModel.uid_index.query('foo', limit=2, user_name__begins_with='bar'):
                queried.append(item.serialize())

            params = {
                'key_conditions': {
                    'user_name': {
                        'ComparisonOperator': 'BEGINS_WITH',
                        'AttributeValueList': [
                            {
                                'S': u'bar'
                            }
                        ]
                    },
                    'user_id': {
                        'ComparisonOperator': 'EQ',
                        'AttributeValueList': [
                            {
                                'S': u'foo'
                            }
                        ]
                    }
                },
                'index_name': 'uid_index',
                'table_name': 'CustomAttrModel',
                'return_consumed_capacity': 'TOTAL',
                'limit': 2
            }
            self.assertEqual(req.call_args[1], params)

    def test_global_index(self):
        """
        Models.GlobalSecondaryIndex
        """
        self.assertIsNotNone(IndexedModel.email_index._hash_key_attribute())
        self.assertEqual(IndexedModel.email_index.Meta.projection.projection_type, AllProjection.projection_type)
        with patch(PATCH_METHOD) as req:
            req.return_value = HttpOK(), INDEX_TABLE_DATA
            with self.assertRaises(ValueError):
                IndexedModel('foo', 'bar')
            IndexedModel._get_meta_data()

        scope_args = {'count': 0}

        def fake_dynamodb(obj, **kwargs):
            if kwargs == {'table_name': UserModel.Meta.table_name}:
                if scope_args['count'] == 0:
                    return HttpBadRequest(), {}
                elif scope_args['count'] == 1:
                    data = copy.copy(MODEL_TABLE_DATA)
                    data['TableStatus'] = 'Creating'
                    scope_args['count'] += 1
                    return HttpOK(content=data), data
                else:
                    return MODEL_TABLE_DATA
            else:
                return HttpOK(content={}), {}

        fake_db = MagicMock()
        fake_db.side_effect = fake_dynamodb

        with patch(PATCH_METHOD, new=fake_db) as req:
            IndexedModel.create_table(read_capacity_units=2, write_capacity_units=2)
            params = {
                'attribute_definitions': [
                    {'attribute_name': 'email', 'attribute_type': 'S'},
                    {'attribute_name': 'numbers', 'attribute_type': 'NS'}
                ],
                'key_schema': [
                    {'AttributeName': 'numbers', 'KeyType': 'RANGE'},
                    {'AttributeName': 'email', 'KeyType': 'HASH'}
                ]
            }
            schema = IndexedModel.email_index.get_schema()
            args = req.call_args[1]
            self.assertEqual(
                args['global_secondary_indexes'][0]['ProvisionedThroughput'],
                {
                    'ReadCapacityUnits': 2,
                    'WriteCapacityUnits': 1
                }
            )
            self.assert_dict_lists_equal(schema['key_schema'], params['key_schema'])
            self.assert_dict_lists_equal(schema['attribute_definitions'], params['attribute_definitions'])

    def test_local_index(self):
        """
        Models.LocalSecondaryIndex
        """
        with self.assertRaises(ValueError):
            with patch(PATCH_METHOD) as req:
                req.return_value = HttpOK(), LOCAL_INDEX_TABLE_DATA
                # This table has no range key
                LocalIndexedModel('foo', 'bar')

        with patch(PATCH_METHOD) as req:
            req.return_value = HttpOK(), LOCAL_INDEX_TABLE_DATA
            LocalIndexedModel('foo')

        scope_args = {'count': 0}

        schema = IndexedModel._get_indexes()

        expected = {
            'local_secondary_indexes': [
                {
                    'key_schema': [
                        {'KeyType': 'HASH', 'AttributeName': 'email'},
                        {'KeyType': 'RANGE', 'AttributeName': 'numbers'}
                    ],
                    'index_name': 'include_index',
                    'projection': {
                        'ProjectionType': 'INCLUDE',
                        'NonKeyAttributes': ['numbers']
                    }
                }
            ],
            'global_secondary_indexes': [
                {
                    'key_schema': [
                        {'KeyType': 'HASH', 'AttributeName': 'email'},
                        {'KeyType': 'RANGE', 'AttributeName': 'numbers'}
                    ],
                    'index_name': 'email_index',
                    'projection': {'ProjectionType': 'ALL'},
                    'provisioned_throughput': {
                        'WriteCapacityUnits': 1,
                        'ReadCapacityUnits': 2
                    }
                }
            ],
            'attribute_definitions': [
                {'attribute_type': 'S', 'attribute_name': 'email'},
                {'attribute_type': 'NS', 'attribute_name': 'numbers'},
                {'attribute_type': 'S', 'attribute_name': 'email'},
                {'attribute_type': 'NS', 'attribute_name': 'numbers'}
            ]
        }
        self.assert_dict_lists_equal(
            schema['attribute_definitions'],
            expected['attribute_definitions']
        )
        self.assertEqual(schema['local_secondary_indexes'][0]['projection']['ProjectionType'], 'INCLUDE')
        self.assertEqual(schema['local_secondary_indexes'][0]['projection']['NonKeyAttributes'], ['numbers'])

        def fake_dynamodb(obj, **kwargs):
            if kwargs == {'table_name': UserModel.Meta.table_name}:
                if scope_args['count'] == 0:
                    return HttpBadRequest(), {}
                elif scope_args['count'] == 1:
                    data = copy.copy(MODEL_TABLE_DATA)
                    data['TableStatus'] = 'Creating'
                    scope_args['count'] += 1
                    return HttpOK(content=data), data
                else:
                    return MODEL_TABLE_DATA
            else:
                return HttpOK(content={}), {}

        fake_db = MagicMock()
        fake_db.side_effect = fake_dynamodb

        with patch(PATCH_METHOD, new=fake_db) as req:
            LocalIndexedModel.create_table(read_capacity_units=2, write_capacity_units=2)
            params = {
                'attribute_definitions': [
                    {
                        'attribute_name': 'email', 'attribute_type': 'S'
                    },
                    {
                        'attribute_name': 'numbers',
                        'attribute_type': 'NS'
                    }
                ],
                'key_schema': [
                    {
                        'AttributeName': 'email', 'KeyType': 'HASH'
                    },
                    {
                        'AttributeName': 'numbers', 'KeyType': 'RANGE'
                    }
                ]
            }
            schema = LocalIndexedModel.email_index.get_schema()
            args = req.call_args[1]
            self.assertTrue('ProvisionedThroughput' not in args['local_secondary_indexes'][0])
            self.assert_dict_lists_equal(schema['key_schema'], params['key_schema'])
            self.assert_dict_lists_equal(params['attribute_definitions'], schema['attribute_definitions'])

    def test_projections(self):
        """
        Models.Projection
        """
        projection = AllProjection()
        self.assertEqual(projection.projection_type, ALL)

        projection = KeysOnlyProjection()
        self.assertEqual(projection.projection_type, KEYS_ONLY)

        projection = IncludeProjection(non_attr_keys=['foo', 'bar'])
        self.assertEqual(projection.projection_type, INCLUDE)
        self.assertEqual(projection.non_key_attributes, ['foo', 'bar'])

        self.assertRaises(ValueError, IncludeProjection, None)

        with self.assertRaises(ValueError):
            class BadIndex(Index):
                pass
            BadIndex()

        with self.assertRaises(ValueError):
            class BadIndex(Index):
                class Meta:
                    pass
                pass
            BadIndex()

    def test_throttle(self):
        """
        Throttle.add_record
        """
        throt = Throttle(30)
        throt.add_record(None)
        for i in range(10):
            throt.add_record(1)
            throt.throttle()
        for i in range(2):
            throt.add_record(50)
            throt.throttle()

    def test_old_style_model_exception(self):
        """
        Display warning for pre v1.0 Models
        """
        with self.assertRaises(AttributeError):
            OldStyleModel._get_meta_data()

        with self.assertRaises(AttributeError):
            OldStyleModel.exists()<|MERGE_RESOLUTION|>--- conflicted
+++ resolved
@@ -324,13 +324,8 @@
             item = UserModel('foo', 'bar')
             self.assertEqual(item.email, 'needs_email')
             self.assertEqual(item.callable_field, 42)
-<<<<<<< HEAD
             self.assertEqual(repr(item), '{0}<{1}, {2}>'.format(UserModel.Meta.table_name, item.custom_user_name, item.user_id))
-            self.assertEqual(repr(UserModel.get_meta_data()), 'MetaTable<{0}>'.format('Thread'))
-=======
-            self.assertEqual(repr(item), '{0}<{1}, {2}>'.format(UserModel.Meta.table_name, item.user_name, item.user_id))
             self.assertEqual(repr(UserModel._get_meta_data()), 'MetaTable<{0}>'.format('Thread'))
->>>>>>> 8d18e391
 
         with patch(PATCH_METHOD) as req:
             req.return_value = HttpOK(SIMPLE_MODEL_TABLE_DATA), SIMPLE_MODEL_TABLE_DATA
@@ -717,7 +712,7 @@
 
         with patch(PATCH_METHOD) as req:
             req.return_value = HttpOK(), CUSTOM_ATTR_NAME_INDEX_TABLE_DATA
-            CustomAttrNameModel.get_meta_data()
+            CustomAttrNameModel._get_meta_data()
 
         with patch(PATCH_METHOD) as req:
             req.return_value = HttpOK({}), {}
@@ -896,7 +891,7 @@
         """
         with patch(PATCH_METHOD) as req:
             req.return_value = HttpOK(), CUSTOM_ATTR_NAME_INDEX_TABLE_DATA
-            CustomAttrNameModel.get_meta_data()
+            CustomAttrNameModel._get_meta_data()
 
         with patch(PATCH_METHOD) as req:
             req.return_value = HttpOK(), INDEX_TABLE_DATA
@@ -1010,7 +1005,7 @@
             queried = []
 
             for item in CustomAttrNameModel.uid_index.query('foo', limit=2, user_name__begins_with='bar'):
-                queried.append(item.serialize())
+                queried.append(item._serialize())
 
             params = {
                 'key_conditions': {
