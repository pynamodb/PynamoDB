import time
from typing import Any, Callable, Dict, Iterable, Iterator, Optional, TypeVar

from pynamodb.constants import (CAMEL_COUNT, ITEMS, LAST_EVALUATED_KEY, SCANNED_COUNT,
                                CONSUMED_CAPACITY, TOTAL, CAPACITY_UNITS)

_T = TypeVar('_T')


class RateLimiter:
    """
    RateLimiter limits operations to a pre-set rate of units/seconds

    Example:
        Initialize a RateLimiter with the desired rate
            rate_limiter = RateLimiter(rate_limit)

        Now, every time before calling an operation, call acquire()
            rate_limiter.acquire()

        And after an operation, update the number of units consumed
            rate_limiter.consume(units)

    """
    def __init__(self, rate_limit: float, time_module: Optional[Any] = None) -> None:
        """
        Initializes a RateLimiter object

        :param rate_limit: The desired rate
        :param time_module: Optional: the module responsible for calculating time. Intended to be used for testing purposes.
        """
        if rate_limit <= 0:
            raise ValueError("rate_limit must be greater than zero")
        self._rate_limit = rate_limit
        self._consumed = 0
        self._time_of_last_acquire = 0.0
        self._time_module: Any = time_module or time

    def consume(self, units: int) -> None:
        """
        Records the amount of units consumed.

        :param units: Number of units consumed

        :return: None
        """
        self._consumed += units

    def acquire(self) -> None:
        """
        Sleeps the appropriate amount of time to follow the rate limit restriction

        :return: None
        """

        self._time_module.sleep(max(0, self._consumed/float(self.rate_limit) - (self._time_module.time()-self._time_of_last_acquire)))
        self._consumed = 0
        self._time_of_last_acquire = self._time_module.time()

    @property
    def rate_limit(self) -> float:
        """
        A limit of units per seconds
        """
        return self._rate_limit

    @rate_limit.setter
    def rate_limit(self, rate_limit: float):
        if rate_limit <= 0:
            raise ValueError("rate_limit must be greater than zero")
        self._rate_limit = rate_limit


class PageIterator(Iterator[_T]):
    """
    PageIterator handles Query and Scan result pagination.

    https://docs.aws.amazon.com/amazondynamodb/latest/developerguide/Query.Pagination.html
    https://docs.aws.amazon.com/amazondynamodb/latest/developerguide/Scan.html#Scan.Pagination
    """
    def __init__(
        self,
        operation: Callable,
        args: Any,
        kwargs: Dict[str, Any],
        rate_limit: Optional[float] = None,
    ) -> None:
        self._operation = operation
        self._args = args
        self._kwargs = kwargs
        self._last_evaluated_key = kwargs.get('exclusive_start_key')
        self._is_last_page = False
        self._total_scanned_count = 0
        self._rate_limiter = None
        if rate_limit:
            self._rate_limiter = RateLimiter(rate_limit)

    def __iter__(self) -> Iterator[_T]:
        return self

    def __next__(self) -> _T:
        if self._is_last_page:
            raise StopIteration()

        self._kwargs['exclusive_start_key'] = self._last_evaluated_key

        if self._rate_limiter:
            self._rate_limiter.acquire()
            self._kwargs['return_consumed_capacity'] = TOTAL
        page = self._operation(*self._args, **self._kwargs)
        self._last_evaluated_key = page.get(LAST_EVALUATED_KEY)
        self._is_last_page = self._last_evaluated_key is None
        self._total_scanned_count += page[SCANNED_COUNT]

        if self._rate_limiter:
            consumed_capacity = page.get(CONSUMED_CAPACITY, {}).get(CAPACITY_UNITS, 0)
            self._rate_limiter.consume(consumed_capacity)

        return page

    def next(self) -> _T:
        return self.__next__()

    @property
    def key_names(self) -> Iterable[str]:
        # If the current page has a last_evaluated_key, use it to determine key attributes
        if self._last_evaluated_key:
            return self._last_evaluated_key.keys()

        # Use the table meta data to determine the key attributes
        table_meta = self._operation.__self__.get_meta_table()  # type: ignore
        return table_meta.get_key_names(self._kwargs.get('index_name'))

    @property
    def page_size(self) -> Optional[int]:
        return self._kwargs.get('limit')

    @page_size.setter
    def page_size(self, page_size: int) -> None:
        self._kwargs['limit'] = page_size

    @property
    def last_evaluated_key(self) -> Optional[Dict[str, Dict[str, Any]]]:
        return self._last_evaluated_key

    @property
    def total_scanned_count(self) -> int:
        return self._total_scanned_count


class ResultIterator(Iterator[_T]):
    """
    ResultIterator handles Query and Scan item pagination.

    https://docs.aws.amazon.com/amazondynamodb/latest/developerguide/Query.Pagination.html
    https://docs.aws.amazon.com/amazondynamodb/latest/developerguide/Scan.html#Scan.Pagination
    """
    def __init__(
        self,
        operation: Callable,
        args: Any,
        kwargs: Dict[str, Any],
        map_fn: Optional[Callable] = None,
        limit: Optional[int] = None,
        rate_limit: Optional[float] = None,
    ) -> None:
<<<<<<< HEAD
        self.page_iter: PageIterator = PageIterator(operation, args, kwargs, rate_limit)
        self._first_iteration = True
=======
        self.page_iter: PageIterator = PageIterator(operation, args, kwargs, rate_limit, settings)
>>>>>>> 12e127f5
        self._map_fn = map_fn
        self._limit = limit
        self._total_count = 0
        self._index = 0
        self._count = 0

    def _get_next_page(self) -> None:
        page = next(self.page_iter)
        self._count = page[CAMEL_COUNT]
        self._items = page.get(ITEMS)  # not returned if 'Select' is set to 'COUNT'
        self._index = 0 if self._items else self._count
        self._total_count += self._count

    def __iter__(self) -> Iterator[_T]:
        return self

    def __next__(self) -> _T:
        if self._limit == 0:
            raise StopIteration

        while self._index == self._count:
            self._get_next_page()

        item = self._items[self._index]
        self._index += 1
        if self._limit is not None:
            self._limit -= 1
        if self._map_fn:
            item = self._map_fn(item)
        return item

    def next(self) -> _T:
        return self.__next__()

    @property
    def last_evaluated_key(self) -> Optional[Dict[str, Dict[str, Any]]]:
        if self._index == self._count:
            # Not started iterating yet: return `exclusive_start_key` if set, otherwise expect None; or,
            # Entire page has been consumed: last_evaluated_key is whatever DynamoDB returned
            # It may correspond to the current item, or it may correspond to an item evaluated but not returned.
            return self.page_iter.last_evaluated_key

        # In the middle of a page of results: reconstruct a last_evaluated_key from the current item
        # The operation should be resumed starting at the last item returned, not the last item evaluated.
        # This can occur if the 'limit' is reached in the middle of a page.
        item = self._items[self._index - 1]
        return {key: item[key] for key in self.page_iter.key_names}

    @property
    def total_count(self) -> int:
        return self._total_count<|MERGE_RESOLUTION|>--- conflicted
+++ resolved
@@ -164,12 +164,7 @@
         limit: Optional[int] = None,
         rate_limit: Optional[float] = None,
     ) -> None:
-<<<<<<< HEAD
         self.page_iter: PageIterator = PageIterator(operation, args, kwargs, rate_limit)
-        self._first_iteration = True
-=======
-        self.page_iter: PageIterator = PageIterator(operation, args, kwargs, rate_limit, settings)
->>>>>>> 12e127f5
         self._map_fn = map_fn
         self._limit = limit
         self._total_count = 0
