"""
Type-annotates the private botocore APIs that we're currently relying on.
"""
from typing import Dict

import botocore.client
import botocore.credentials
import botocore.endpoint
import botocore.hooks
import botocore.model
import botocore.signers


class BotocoreEndpointPrivate(botocore.endpoint.Endpoint):
    _event_emitter: botocore.hooks.HierarchicalEmitter


class BotocoreRequestSignerPrivate(botocore.signers.RequestSigner):
    _credentials: botocore.credentials.Credentials


class BotocoreBaseClientPrivate(botocore.client.BaseClient):
    _endpoint: BotocoreEndpointPrivate
    _request_signer: BotocoreRequestSignerPrivate

    def _make_api_call(
        self,
<<<<<<< HEAD
        operation_name: str,
        operation_kwargs: Dict,
    ) -> Dict:
        ...
=======
        operation_model: botocore.model.OperationModel,
        params: Dict[str, Any],
        request_context: Dict[str, Any],
        ignore_signing_region: bool = ...,
    ):
        raise NotImplementedError

    def _convert_to_request_dict(
        self,
        api_params: Dict[str, Any],
        operation_model: botocore.model.OperationModel,
        *,
        endpoint_url: str = ...,  # added in botocore 1.28
        context: Optional[Dict[str, Any]] = ...,
        headers: Optional[Dict[str, Any]] = ...,
        set_user_agent_header: bool = ...,
    ) -> Dict[str, Any]:
        raise NotImplementedError
>>>>>>> 12e127f5
<|MERGE_RESOLUTION|>--- conflicted
+++ resolved
@@ -25,28 +25,7 @@
 
     def _make_api_call(
         self,
-<<<<<<< HEAD
         operation_name: str,
         operation_kwargs: Dict,
     ) -> Dict:
-        ...
-=======
-        operation_model: botocore.model.OperationModel,
-        params: Dict[str, Any],
-        request_context: Dict[str, Any],
-        ignore_signing_region: bool = ...,
-    ):
-        raise NotImplementedError
-
-    def _convert_to_request_dict(
-        self,
-        api_params: Dict[str, Any],
-        operation_model: botocore.model.OperationModel,
-        *,
-        endpoint_url: str = ...,  # added in botocore 1.28
-        context: Optional[Dict[str, Any]] = ...,
-        headers: Optional[Dict[str, Any]] = ...,
-        set_user_agent_header: bool = ...,
-    ) -> Dict[str, Any]:
-        raise NotImplementedError
->>>>>>> 12e127f5
+        raise NotImplementedError