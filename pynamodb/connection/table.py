"""
PynamoDB Connection classes
~~~~~~~~~~~~~~~~~~~~~~~~~~~
"""

from typing import Any, Dict, Mapping, Optional, Sequence

from pynamodb.connection.base import Connection, MetaTable
from pynamodb.constants import DEFAULT_BILLING_MODE, KEY
from pynamodb.expressions.condition import Condition
from pynamodb.expressions.update import Action


class TableConnection:
    """
    A higher level abstraction over botocore
    """

<<<<<<< HEAD
    def __init__(self,
                 table_name,
                 region=None,
                 host=None,
                 connect_timeout_seconds=None,
                 read_timeout_seconds=None,
                 max_retry_attempts=None,
                 base_backoff_ms=None,
                 max_pool_connections=None,
                 extra_headers=None,
                 aws_access_key_id=None,
                 aws_secret_access_key=None,
                 aws_session_token=None,
                 dax_write_endpoints=None,
                 dax_read_endpoints=None,
                 fall_back_to_dynamodb=False):

=======
    def __init__(
        self,
        table_name: str,
        region: Optional[str] = None,
        host: Optional[str] = None,
        connect_timeout_seconds: Optional[float] = None,
        read_timeout_seconds: Optional[float] = None,
        max_retry_attempts: Optional[int] = None,
        base_backoff_ms: Optional[int] = None,
        max_pool_connections: Optional[int] = None,
        extra_headers: Optional[Mapping[str, str]] = None,
        aws_access_key_id: Optional[str] = None,
        aws_secret_access_key: Optional[str] = None,
        aws_session_token: Optional[str] = None,
    ) -> None:
>>>>>>> fe97c856
        self._hash_keyname = None
        self._range_keyname = None
        self.table_name = table_name
        if not dax_read_endpoints:
            dax_read_endpoints = []
        if not dax_write_endpoints:
            dax_write_endpoints = []
        self.connection = Connection(region=region,
                                     host=host,
                                     connect_timeout_seconds=connect_timeout_seconds,
                                     read_timeout_seconds=read_timeout_seconds,
                                     max_retry_attempts=max_retry_attempts,
                                     base_backoff_ms=base_backoff_ms,
                                     max_pool_connections=max_pool_connections,
                                     extra_headers=extra_headers,
                                     dax_write_endpoints=dax_write_endpoints,
                                     dax_read_endpoints=dax_read_endpoints,
                                     fall_back_to_dynamodb=fall_back_to_dynamodb)

        if aws_access_key_id and aws_secret_access_key:
            self.connection.session.set_credentials(aws_access_key_id,
                                                    aws_secret_access_key,
                                                    aws_session_token)

    def get_meta_table(self, refresh: bool = False) -> MetaTable:
        """
        Returns a MetaTable
        """
        return self.connection.get_meta_table(self.table_name, refresh=refresh)

    def get_operation_kwargs(
        self,
        hash_key: str,
        range_key: Optional[str] = None,
        key: str = KEY,
        attributes: Optional[Any] = None,
        attributes_to_get: Optional[Any] = None,
        actions: Optional[Sequence[Action]] = None,
        condition: Optional[Condition] = None,
        consistent_read: Optional[bool] = None,
        return_values: Optional[str] = None,
        return_consumed_capacity: Optional[str] = None,
        return_item_collection_metrics: Optional[str] = None,
        return_values_on_condition_failure: Optional[str] = None,
    ) -> Dict:
        return self.connection.get_operation_kwargs(
            self.table_name,
            hash_key,
            range_key=range_key,
            key=key,
            attributes=attributes,
            attributes_to_get=attributes_to_get,
            actions=actions,
            condition=condition,
            consistent_read=consistent_read,
            return_values=return_values,
            return_consumed_capacity=return_consumed_capacity,
            return_item_collection_metrics=return_item_collection_metrics,
            return_values_on_condition_failure=return_values_on_condition_failure
        )

    def delete_item(
        self,
        hash_key: str,
        range_key: Optional[str] = None,
        condition: Optional[Condition] = None,
        return_values: Optional[str] = None,
        return_consumed_capacity: Optional[str] = None,
        return_item_collection_metrics: Optional[str] = None,
    ) -> Dict:
        """
        Performs the DeleteItem operation and returns the result
        """
        return self.connection.delete_item(
            self.table_name,
            hash_key,
            range_key=range_key,
            condition=condition,
            return_values=return_values,
            return_consumed_capacity=return_consumed_capacity,
            return_item_collection_metrics=return_item_collection_metrics)

    def update_item(
        self,
        hash_key: str,
        range_key: Optional[str] = None,
        actions: Optional[Sequence[Action]] = None,
        condition: Optional[Condition] = None,
        return_consumed_capacity: Optional[str] = None,
        return_item_collection_metrics: Optional[str] = None,
        return_values: Optional[str] = None,
    ) -> Dict:
        """
        Performs the UpdateItem operation
        """
        return self.connection.update_item(
            self.table_name,
            hash_key,
            range_key=range_key,
            actions=actions,
            condition=condition,
            return_consumed_capacity=return_consumed_capacity,
            return_item_collection_metrics=return_item_collection_metrics,
            return_values=return_values)

    def put_item(
        self,
        hash_key: str,
        range_key: Optional[str] = None,
        attributes: Optional[Any] = None,
        condition: Optional[Condition] = None,
        return_values: Optional[str] = None,
        return_consumed_capacity: Optional[str] = None,
        return_item_collection_metrics: Optional[str] = None,
    ) -> Dict:
        """
        Performs the PutItem operation and returns the result
        """
        return self.connection.put_item(
            self.table_name,
            hash_key,
            range_key=range_key,
            attributes=attributes,
            condition=condition,
            return_values=return_values,
            return_consumed_capacity=return_consumed_capacity,
            return_item_collection_metrics=return_item_collection_metrics)

    def batch_write_item(
        self,
        put_items: Optional[Any] = None,
        delete_items: Optional[Any] = None,
        return_consumed_capacity: Optional[str] = None,
        return_item_collection_metrics: Optional[str] = None,
    ) -> Dict:
        """
        Performs the batch_write_item operation
        """
        return self.connection.batch_write_item(
            self.table_name,
            put_items=put_items,
            delete_items=delete_items,
            return_consumed_capacity=return_consumed_capacity,
            return_item_collection_metrics=return_item_collection_metrics)

    def batch_get_item(
        self,
        keys: Sequence[str],
        consistent_read: Optional[bool] = None,
        return_consumed_capacity: Optional[str] = None,
        attributes_to_get: Optional[Any] = None,
    ) -> Dict:
        """
        Performs the batch get item operation
        """
        return self.connection.batch_get_item(
            self.table_name,
            keys,
            consistent_read=consistent_read,
            return_consumed_capacity=return_consumed_capacity,
            attributes_to_get=attributes_to_get)

    def get_item(
        self,
        hash_key: str,
        range_key: Optional[str] = None,
        consistent_read: bool = False,
        attributes_to_get: Optional[Any] = None,
    ) -> Dict:
        """
        Performs the GetItem operation and returns the result
        """
        return self.connection.get_item(
            self.table_name,
            hash_key,
            range_key=range_key,
            consistent_read=consistent_read,
            attributes_to_get=attributes_to_get)

    def scan(
        self,
        filter_condition: Optional[Any] = None,
        attributes_to_get: Optional[Any] = None,
        limit: Optional[int] = None,
        return_consumed_capacity: Optional[str] = None,
        segment: Optional[int] = None,
        total_segments: Optional[int] = None,
        exclusive_start_key: Optional[str] = None,
        consistent_read: Optional[bool] = None,
        index_name: Optional[str] = None,
    ) -> Dict:
        """
        Performs the scan operation
        """
        return self.connection.scan(
            self.table_name,
            filter_condition=filter_condition,
            attributes_to_get=attributes_to_get,
            limit=limit,
            return_consumed_capacity=return_consumed_capacity,
            segment=segment,
            total_segments=total_segments,
            exclusive_start_key=exclusive_start_key,
            consistent_read=consistent_read,
            index_name=index_name)

    def query(
        self,
        hash_key: str,
        range_key_condition: Optional[Condition] = None,
        filter_condition: Optional[Any] = None,
        attributes_to_get: Optional[Any] = None,
        consistent_read: bool = False,
        exclusive_start_key: Optional[Any] = None,
        index_name: Optional[str] = None,
        limit: Optional[int] = None,
        return_consumed_capacity: Optional[str] = None,
        scan_index_forward: Optional[bool] = None,
        select: Optional[str] = None,
    ) -> Dict:
        """
        Performs the Query operation and returns the result
        """
        return self.connection.query(
            self.table_name,
            hash_key,
            range_key_condition=range_key_condition,
            filter_condition=filter_condition,
            attributes_to_get=attributes_to_get,
            consistent_read=consistent_read,
            exclusive_start_key=exclusive_start_key,
            index_name=index_name,
            limit=limit,
            return_consumed_capacity=return_consumed_capacity,
            scan_index_forward=scan_index_forward,
            select=select)

    def describe_table(self) -> Dict:
        """
        Performs the DescribeTable operation and returns the result
        """
        return self.connection.describe_table(self.table_name)

    def delete_table(self) -> Dict:
        """
        Performs the DeleteTable operation and returns the result
        """
        return self.connection.delete_table(self.table_name)

    def update_time_to_live(self, ttl_attr_name: str) -> Dict:
        """
        Performs the UpdateTimeToLive operation and returns the result
        """
        return self.connection.update_time_to_live(self.table_name, ttl_attr_name)

    def update_table(
        self,
        read_capacity_units: Optional[int] = None,
        write_capacity_units: Optional[int] = None,
        global_secondary_index_updates: Optional[Any] = None,
    ) -> Dict:
        """
        Performs the UpdateTable operation and returns the result
        """
        return self.connection.update_table(
            self.table_name,
            read_capacity_units=read_capacity_units,
            write_capacity_units=write_capacity_units,
            global_secondary_index_updates=global_secondary_index_updates)

    def create_table(
        self,
        attribute_definitions: Optional[Any] = None,
        key_schema: Optional[Any] = None,
        read_capacity_units: Optional[int] = None,
        write_capacity_units: Optional[int] = None,
        global_secondary_indexes: Optional[Any] = None,
        local_secondary_indexes: Optional[Any] = None,
        stream_specification: Optional[Dict] = None,
        billing_mode: str = DEFAULT_BILLING_MODE,
    ) -> Dict:
        """
        Performs the CreateTable operation and returns the result
        """
        return self.connection.create_table(
            self.table_name,
            attribute_definitions=attribute_definitions,
            key_schema=key_schema,
            read_capacity_units=read_capacity_units,
            write_capacity_units=write_capacity_units,
            global_secondary_indexes=global_secondary_indexes,
            local_secondary_indexes=local_secondary_indexes,
            stream_specification=stream_specification,
            billing_mode=billing_mode
        )<|MERGE_RESOLUTION|>--- conflicted
+++ resolved
@@ -16,25 +16,6 @@
     A higher level abstraction over botocore
     """
 
-<<<<<<< HEAD
-    def __init__(self,
-                 table_name,
-                 region=None,
-                 host=None,
-                 connect_timeout_seconds=None,
-                 read_timeout_seconds=None,
-                 max_retry_attempts=None,
-                 base_backoff_ms=None,
-                 max_pool_connections=None,
-                 extra_headers=None,
-                 aws_access_key_id=None,
-                 aws_secret_access_key=None,
-                 aws_session_token=None,
-                 dax_write_endpoints=None,
-                 dax_read_endpoints=None,
-                 fall_back_to_dynamodb=False):
-
-=======
     def __init__(
         self,
         table_name: str,
@@ -49,8 +30,10 @@
         aws_access_key_id: Optional[str] = None,
         aws_secret_access_key: Optional[str] = None,
         aws_session_token: Optional[str] = None,
+        dax_write_endpoints: Optional[List[str]] = None,
+        dax_read_endpoints: Optional[List[str]] = None,
+        fall_back_to_dynamodb: Optional[bool] = False
     ) -> None:
->>>>>>> fe97c856
         self._hash_keyname = None
         self._range_keyname = None
         self.table_name = table_name
