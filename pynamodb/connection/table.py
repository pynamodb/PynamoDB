"""
PynamoDB Connection classes
~~~~~~~~~~~~~~~~~~~~~~~~~~~
"""
from pynamodb.connection.base import Connection
from pynamodb.constants import DEFAULT_BILLING_MODE


class TableConnection(object):
    """
    A higher level abstraction over botocore
    """

    def __init__(self,
                 table_name,
                 region=None,
                 host=None,
                 connect_timeout_seconds=None,
                 read_timeout_seconds=None,
                 max_retry_attempts=None,
                 base_backoff_ms=None,
                 max_pool_connections=None,
                 extra_headers=None,
                 aws_access_key_id=None,
                 aws_secret_access_key=None):
        self._hash_keyname = None
        self._range_keyname = None
        self.table_name = table_name
        self.connection = Connection(region=region,
                                     host=host,
                                     connect_timeout_seconds=connect_timeout_seconds,
                                     read_timeout_seconds=read_timeout_seconds,
                                     max_retry_attempts=max_retry_attempts,
                                     base_backoff_ms=base_backoff_ms,
                                     max_pool_connections=max_pool_connections,
                                     extra_headers=extra_headers)

        if aws_access_key_id and aws_secret_access_key:
            self.connection.session.set_credentials(aws_access_key_id,
                                                    aws_secret_access_key)

    def get_meta_table(self, refresh=False):
        """
        Returns a MetaTable
        """
        return self.connection.get_meta_table(self.table_name, refresh=refresh)

<<<<<<< HEAD
    def get_operation_kwargs_for_condition_check(self, *args, **kwargs):
        return self.connection.get_operation_kwargs_for_condition_check(self.table_name, *args, **kwargs)

    def get_operation_kwargs_for_delete_item(self, *args, **kwargs):
        return self.connection.get_operation_kwargs_for_delete_item(self.table_name, *args, **kwargs)

    def delete_item(self, hash_key,
=======
    def delete_item(self,
                    hash_key,
>>>>>>> cb07ff98
                    range_key=None,
                    condition=None,
                    return_values=None,
                    return_consumed_capacity=None,
                    return_item_collection_metrics=None):
        """
        Performs the DeleteItem operation and returns the result
        """
        return self.connection.delete_item(
            self.table_name,
            hash_key,
            range_key=range_key,
            condition=condition,
            return_values=return_values,
            return_consumed_capacity=return_consumed_capacity,
            return_item_collection_metrics=return_item_collection_metrics)

    def get_operation_kwargs_for_update_item(self, *args, **kwargs):
        return self.connection.get_operation_kwargs_for_update_item(self.table_name, *args, **kwargs)

    def update_item(self,
                    hash_key,
                    range_key=None,
                    actions=None,
                    condition=None,
                    return_consumed_capacity=None,
                    return_item_collection_metrics=None,
                    return_values=None
                    ):
        """
        Performs the UpdateItem operation
        """
        return self.connection.update_item(
            self.table_name,
            hash_key,
            range_key=range_key,
            actions=actions,
            condition=condition,
            return_consumed_capacity=return_consumed_capacity,
            return_item_collection_metrics=return_item_collection_metrics,
            return_values=return_values)

    def get_operation_kwargs_for_put_item(self, *args, **kwargs):
        return self.connection.get_operation_kwargs_for_put_item(self.table_name, *args, **kwargs)

    def put_item(self, hash_key,
                 range_key=None,
                 attributes=None,
                 condition=None,
                 return_values=None,
                 return_consumed_capacity=None,
                 return_item_collection_metrics=None):
        """
        Performs the PutItem operation and returns the result
        """
        return self.connection.put_item(
            self.table_name,
            hash_key,
            range_key=range_key,
            attributes=attributes,
            condition=condition,
            return_values=return_values,
            return_consumed_capacity=return_consumed_capacity,
            return_item_collection_metrics=return_item_collection_metrics)

    def batch_write_item(self,
                         put_items=None,
                         delete_items=None,
                         return_consumed_capacity=None,
                         return_item_collection_metrics=None):
        """
        Performs the batch_write_item operation
        """
        return self.connection.batch_write_item(
            self.table_name,
            put_items=put_items,
            delete_items=delete_items,
            return_consumed_capacity=return_consumed_capacity,
            return_item_collection_metrics=return_item_collection_metrics)

    def batch_get_item(self, keys, consistent_read=None, return_consumed_capacity=None, attributes_to_get=None):
        """
        Performs the batch get item operation
        """
        return self.connection.batch_get_item(
            self.table_name,
            keys,
            consistent_read=consistent_read,
            return_consumed_capacity=return_consumed_capacity,
            attributes_to_get=attributes_to_get)

    def get_operation_kwargs_for_get_item(self, *args, **kwargs):
        return self.connection.get_operation_kwargs_for_get_item(self.table_name, *args, **kwargs)

    def get_item(self, hash_key, range_key=None, consistent_read=False, attributes_to_get=None):
        """
        Performs the GetItem operation and returns the result
        """
        return self.connection.get_item(
            self.table_name,
            hash_key,
            range_key=range_key,
            consistent_read=consistent_read,
            attributes_to_get=attributes_to_get)

    def scan(self,
             filter_condition=None,
             attributes_to_get=None,
             limit=None,
             return_consumed_capacity=None,
             segment=None,
             total_segments=None,
             exclusive_start_key=None,
             consistent_read=None,
             index_name=None):
        """
        Performs the scan operation
        """
        return self.connection.scan(
            self.table_name,
            filter_condition=filter_condition,
            attributes_to_get=attributes_to_get,
            limit=limit,
            return_consumed_capacity=return_consumed_capacity,
            segment=segment,
            total_segments=total_segments,
            exclusive_start_key=exclusive_start_key,
            consistent_read=consistent_read,
            index_name=index_name)

    def query(self,
              hash_key,
              range_key_condition=None,
              filter_condition=None,
              attributes_to_get=None,
              consistent_read=False,
              exclusive_start_key=None,
              index_name=None,
              limit=None,
              return_consumed_capacity=None,
              scan_index_forward=None,
              select=None
              ):
        """
        Performs the Query operation and returns the result
        """
        return self.connection.query(
            self.table_name,
            hash_key,
            range_key_condition=range_key_condition,
            filter_condition=filter_condition,
            attributes_to_get=attributes_to_get,
            consistent_read=consistent_read,
            exclusive_start_key=exclusive_start_key,
            index_name=index_name,
            limit=limit,
            return_consumed_capacity=return_consumed_capacity,
            scan_index_forward=scan_index_forward,
            select=select)

    def describe_table(self):
        """
        Performs the DescribeTable operation and returns the result
        """
        return self.connection.describe_table(self.table_name)

    def delete_table(self):
        """
        Performs the DeleteTable operation and returns the result
        """
        return self.connection.delete_table(self.table_name)

    def update_table(self,
                     read_capacity_units=None,
                     write_capacity_units=None,
                     global_secondary_index_updates=None):
        """
        Performs the UpdateTable operation and returns the result
        """
        return self.connection.update_table(
            self.table_name,
            read_capacity_units=read_capacity_units,
            write_capacity_units=write_capacity_units,
            global_secondary_index_updates=global_secondary_index_updates)

    def create_table(self,
                     attribute_definitions=None,
                     key_schema=None,
                     read_capacity_units=None,
                     write_capacity_units=None,
                     global_secondary_indexes=None,
                     local_secondary_indexes=None,
                     stream_specification=None,
                     billing_mode=DEFAULT_BILLING_MODE):
        """
        Performs the CreateTable operation and returns the result
        """
        return self.connection.create_table(
            self.table_name,
            attribute_definitions=attribute_definitions,
            key_schema=key_schema,
            read_capacity_units=read_capacity_units,
            write_capacity_units=write_capacity_units,
            global_secondary_indexes=global_secondary_indexes,
            local_secondary_indexes=local_secondary_indexes,
            stream_specification=stream_specification,
            billing_mode=billing_mode
        )<|MERGE_RESOLUTION|>--- conflicted
+++ resolved
@@ -45,18 +45,14 @@
         """
         return self.connection.get_meta_table(self.table_name, refresh=refresh)
 
-<<<<<<< HEAD
     def get_operation_kwargs_for_condition_check(self, *args, **kwargs):
         return self.connection.get_operation_kwargs_for_condition_check(self.table_name, *args, **kwargs)
 
     def get_operation_kwargs_for_delete_item(self, *args, **kwargs):
         return self.connection.get_operation_kwargs_for_delete_item(self.table_name, *args, **kwargs)
 
-    def delete_item(self, hash_key,
-=======
     def delete_item(self,
                     hash_key,
->>>>>>> cb07ff98
                     range_key=None,
                     condition=None,
                     return_values=None,
