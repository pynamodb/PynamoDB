--- conflicted
+++ resolved
@@ -232,17 +232,11 @@
     A higher level abstraction over botocore
     """
 
-<<<<<<< HEAD
-    def __init__(self, region=None, host=None,
+    def __init__(self, region=None, host=None, max_retry_attempts=None,
+                 base_backoff_ms=None, dax_write_endpoints=None, dax_read_endpoints=None,
+                 fall_back_to_dynamodb=False,
                  read_timeout_seconds=None, connect_timeout_seconds=None,
-                 max_retry_attempts=None, base_backoff_ms=None,
                  max_pool_connections=None, extra_headers=None):
-=======
-    def __init__(self, region=None, host=None, session_cls=None,
-                 request_timeout_seconds=None, max_retry_attempts=None,
-                 base_backoff_ms=None, dax_write_endpoints=None, dax_read_endpoints=None,
-                 fall_back_to_dynamodb=False):
->>>>>>> 38cd04c3
         self._tables = {}
         self.host = host
         if not dax_write_endpoints:
@@ -280,7 +274,11 @@
         else:
             self._base_backoff_ms = get_settings_value('base_backoff_ms')
 
-<<<<<<< HEAD
+        if fall_back_to_dynamodb is not None:
+            self._fall_back_to_dynamodb = fall_back_to_dynamodb
+        else:
+            self._fall_back_to_dynamodb = get_settings_value('fall_back_to_dynamodb')
+
         if max_pool_connections is not None:
             self._max_pool_connections = max_pool_connections
         else:
@@ -290,12 +288,6 @@
             self._extra_headers = extra_headers
         else:
             self._extra_headers = get_settings_value('extra_headers')
-=======
-        if fall_back_to_dynamodb is not None:
-            self._fall_back_to_dynamodb = fall_back_to_dynamodb
-        else:
-            self._fall_back_to_dynamodb = get_settings_value('fall_back_to_dynamodb')
->>>>>>> 38cd04c3
 
     def __repr__(self):
         return six.u("Connection<{0}>".format(self.client.meta.endpoint_url))
@@ -383,7 +375,7 @@
         operation_model = self.client._service_model.operation_model(operation_name)
         request_dict = self.client._convert_to_request_dict(
             operation_kwargs,
-            operation_model,
+            operation_model
         )
 
         for i in range(0, self._max_retry_attempts_exception + 1):
