"""
Lowest level connection
"""
from __future__ import division

import json
import logging
import math
import random
import sys
import time
import uuid
from base64 import b64decode
from threading import local

import six
import botocore.client
import botocore.exceptions
from botocore.awsrequest import create_request_object
from botocore.client import ClientError
from botocore.hooks import first_non_none_response
from botocore.exceptions import BotoCoreError
from botocore.session import get_session
from six.moves import range

from pynamodb.compat import NullHandler
from pynamodb.connection.util import pythonic
from pynamodb.constants import (
<<<<<<< HEAD
    RETURN_CONSUMED_CAPACITY_VALUES, RETURN_ITEM_COLL_METRICS_VALUES, COMPARISON_OPERATOR_VALUES,
    RETURN_ITEM_COLL_METRICS, RETURN_CONSUMED_CAPACITY, RETURN_VALUES_VALUES, ATTR_UPDATE_ACTIONS,
    COMPARISON_OPERATOR, EXCLUSIVE_START_KEY, SCAN_INDEX_FORWARD, ATTR_DEFINITIONS,
    BATCH_WRITE_ITEM, CONSISTENT_READ, ATTR_VALUE_LIST, DESCRIBE_TABLE, KEY_CONDITION_EXPRESSION,
    BATCH_GET_ITEM, DELETE_REQUEST, SELECT_VALUES, RETURN_VALUES, REQUEST_ITEMS, ATTR_UPDATES,
    PROJECTION_EXPRESSION, SERVICE_NAME, DELETE_ITEM, PUT_REQUEST, UPDATE_ITEM, TABLE_NAME,
    INDEX_NAME, KEY_SCHEMA, ATTR_NAME, ATTR_TYPE, TABLE_KEY, EXPECTED, KEY_TYPE, GET_ITEM, UPDATE,
    PUT_ITEM, SELECT, ACTION, EXISTS, VALUE, LIMIT, QUERY, SCAN, ITEM, LOCAL_SECONDARY_INDEXES,
    KEYS, KEY, EQ, SEGMENT, TOTAL_SEGMENTS, CREATE_TABLE, PROVISIONED_THROUGHPUT, READ_CAPACITY_UNITS,
=======
    RETURN_CONSUMED_CAPACITY_VALUES, RETURN_ITEM_COLL_METRICS_VALUES,
    RETURN_ITEM_COLL_METRICS, RETURN_CONSUMED_CAPACITY, RETURN_VALUES_VALUES,
    EXCLUSIVE_START_KEY, SCAN_INDEX_FORWARD, ATTR_DEFINITIONS,
    BATCH_WRITE_ITEM, CONSISTENT_READ, DESCRIBE_TABLE, KEY_CONDITION_EXPRESSION,
    BATCH_GET_ITEM, DELETE_REQUEST, SELECT_VALUES, RETURN_VALUES, REQUEST_ITEMS,
    PROJECTION_EXPRESSION, SERVICE_NAME, DELETE_ITEM, PUT_REQUEST, UPDATE_ITEM, TABLE_NAME,
    INDEX_NAME, KEY_SCHEMA, ATTR_NAME, ATTR_TYPE, TABLE_KEY, KEY_TYPE, GET_ITEM, UPDATE,
    PUT_ITEM, SELECT, LIMIT, QUERY, SCAN, ITEM, LOCAL_SECONDARY_INDEXES,
    KEYS, KEY, SEGMENT, TOTAL_SEGMENTS, CREATE_TABLE, PROVISIONED_THROUGHPUT, READ_CAPACITY_UNITS,
>>>>>>> cb07ff98
    WRITE_CAPACITY_UNITS, GLOBAL_SECONDARY_INDEXES, PROJECTION, EXCLUSIVE_START_TABLE_NAME, TOTAL,
    DELETE_TABLE, UPDATE_TABLE, LIST_TABLES, GLOBAL_SECONDARY_INDEX_UPDATES, ATTRIBUTES,
    CONSUMED_CAPACITY, CAPACITY_UNITS,
    SHORT_ATTR_TYPES,
    ITEMS, DEFAULT_ENCODING, BINARY_SHORT, BINARY_SET_SHORT, LAST_EVALUATED_KEY, RESPONSES, UNPROCESSED_KEYS,
    UNPROCESSED_ITEMS, STREAM_SPECIFICATION, STREAM_VIEW_TYPE, STREAM_ENABLED, UPDATE_EXPRESSION,
<<<<<<< HEAD
    EXPRESSION_ATTRIBUTE_NAMES, EXPRESSION_ATTRIBUTE_VALUES, KEY_CONDITION_OPERATOR_MAP,
    CONDITION_EXPRESSION, FILTER_EXPRESSION, FILTER_EXPRESSION_OPERATOR_MAP, NOT_CONTAINS, AND,
    AVAILABLE_BILLING_MODES, DEFAULT_BILLING_MODE, BILLING_MODE, PAY_PER_REQUEST_BILLING_MODE,
    TRANSACT_WRITE_ITEMS, TRANSACT_GET_ITEMS, CLIENT_REQUEST_TOKEN, TRANSACT_ITEMS, TRANSACT_CONDITION_CHECK,
    TRANSACT_GET, TRANSACT_PUT, TRANSACT_DELETE,
    TRANSACT_UPDATE)
=======
    EXPRESSION_ATTRIBUTE_NAMES, EXPRESSION_ATTRIBUTE_VALUES,
    CONDITION_EXPRESSION, FILTER_EXPRESSION,
    AVAILABLE_BILLING_MODES, DEFAULT_BILLING_MODE,  BILLING_MODE, PAY_PER_REQUEST_BILLING_MODE)
>>>>>>> cb07ff98
from pynamodb.exceptions import (
    TableError, QueryError, PutError, DeleteError, UpdateError, GetError, ScanError, TableDoesNotExist,
    VerboseClientError
)
from pynamodb.expressions.condition import Condition
from pynamodb.expressions.operand import Path
from pynamodb.expressions.projection import create_projection_expression
from pynamodb.expressions.update import Update
from pynamodb.settings import get_settings_value
from pynamodb.signals import pre_dynamodb_send, post_dynamodb_send
from pynamodb.types import HASH, RANGE

BOTOCORE_EXCEPTIONS = (BotoCoreError, ClientError)

log = logging.getLogger(__name__)
log.addHandler(NullHandler())


class MetaTable(object):
    """
    A pythonic wrapper around table metadata
    """

    def __init__(self, data):
        self.data = data or {}
        self._range_keyname = None
        self._hash_keyname = None

    def __repr__(self):
        if self.data:
            return six.u("MetaTable<{0}>".format(self.data.get(TABLE_NAME)))

    @property
    def range_keyname(self):
        """
        Returns the name of this table's range key
        """
        if self._range_keyname is None:
            for attr in self.data.get(KEY_SCHEMA):
                if attr.get(KEY_TYPE) == RANGE:
                    self._range_keyname = attr.get(ATTR_NAME)
        return self._range_keyname

    @property
    def hash_keyname(self):
        """
        Returns the name of this table's hash key
        """
        if self._hash_keyname is None:
            for attr in self.data.get(KEY_SCHEMA):
                if attr.get(KEY_TYPE) == HASH:
                    self._hash_keyname = attr.get(ATTR_NAME)
                    break
        return self._hash_keyname

    def get_key_names(self, index_name=None):
        """
        Returns the names of the primary key attributes and index key attributes (if index_name is specified)
        """
        key_names = [self.hash_keyname]
        if self.range_keyname:
            key_names.append(self.range_keyname)
        if index_name is not None:
            index_hash_keyname = self.get_index_hash_keyname(index_name)
            if index_hash_keyname not in key_names:
                key_names.append(index_hash_keyname)
            index_range_keyname = self.get_index_range_keyname(index_name)
            if index_range_keyname is not None and index_range_keyname not in key_names:
                key_names.append(index_range_keyname)
        return key_names

    def get_index_hash_keyname(self, index_name):
        """
        Returns the name of the hash key for a given index
        """
        global_indexes = self.data.get(GLOBAL_SECONDARY_INDEXES)
        local_indexes = self.data.get(LOCAL_SECONDARY_INDEXES)
        indexes = []
        if local_indexes:
            indexes += local_indexes
        if global_indexes:
            indexes += global_indexes
        for index in indexes:
            if index.get(INDEX_NAME) == index_name:
                for schema_key in index.get(KEY_SCHEMA):
                    if schema_key.get(KEY_TYPE) == HASH:
                        return schema_key.get(ATTR_NAME)

    def get_index_range_keyname(self, index_name):
        """
        Returns the name of the hash key for a given index
        """
        global_indexes = self.data.get(GLOBAL_SECONDARY_INDEXES)
        local_indexes = self.data.get(LOCAL_SECONDARY_INDEXES)
        indexes = []
        if local_indexes:
            indexes += local_indexes
        if global_indexes:
            indexes += global_indexes
        for index in indexes:
            if index.get(INDEX_NAME) == index_name:
                for schema_key in index.get(KEY_SCHEMA):
                    if schema_key.get(KEY_TYPE) == RANGE:
                        return schema_key.get(ATTR_NAME)
        return None

    def get_item_attribute_map(self, attributes, item_key=ITEM, pythonic_key=True):
        """
        Builds up a dynamodb compatible AttributeValue map
        """
        if pythonic_key:
            item_key = item_key
        attr_map = {
            item_key: {}
        }
        for key, value in attributes.items():
            # In this case, the user provided a mapping
            # {'key': {'S': 'value'}}
            if isinstance(value, dict):
                attr_map[item_key][key] = value
            else:
                attr_map[item_key][key] = {
                    self.get_attribute_type(key): value
                }
        return attr_map

    def get_attribute_type(self, attribute_name, value=None):
        """
        Returns the proper attribute type for a given attribute name
        """
        for attr in self.data.get(ATTR_DEFINITIONS):
            if attr.get(ATTR_NAME) == attribute_name:
                return attr.get(ATTR_TYPE)
        if value is not None and isinstance(value, dict):
            for key in SHORT_ATTR_TYPES:
                if key in value:
                    return key
        attr_names = [attr.get(ATTR_NAME) for attr in self.data.get(ATTR_DEFINITIONS)]
        raise ValueError("No attribute {0} in {1}".format(attribute_name, attr_names))

    def get_identifier_map(self, hash_key, range_key=None, key=KEY):
        """
        Builds the identifier map that is common to several operations
        """
        kwargs = {
            key: {
                self.hash_keyname: {
                    self.get_attribute_type(self.hash_keyname): hash_key
                }
            }
        }
        if range_key is not None:
            kwargs[key][self.range_keyname] = {
                self.get_attribute_type(self.range_keyname): range_key
            }
        return kwargs

    def get_exclusive_start_key_map(self, exclusive_start_key):
        """
        Builds the exclusive start key attribute map
        """
        if isinstance(exclusive_start_key, dict) and self.hash_keyname in exclusive_start_key:
            # This is useful when paginating results, as the LastEvaluatedKey returned is already
            # structured properly
            return {
                EXCLUSIVE_START_KEY: exclusive_start_key
            }
        else:
            return {
                EXCLUSIVE_START_KEY: {
                    self.hash_keyname: {
                        self.get_attribute_type(self.hash_keyname): exclusive_start_key
                    }
                }
            }


class Connection(object):
    """
    A higher level abstraction over botocore
    """

    def __init__(self, region=None, host=None,
                 read_timeout_seconds=None, connect_timeout_seconds=None,
                 max_retry_attempts=None, base_backoff_ms=None,
                 max_pool_connections=None, extra_headers=None):
        self._tables = {}
        self.host = host
        self._local = local()
        self._client = None
        if region:
            self.region = region
        else:
            self.region = get_settings_value('region')

        if connect_timeout_seconds is not None:
            self._connect_timeout_seconds = connect_timeout_seconds
        else:
            self._connect_timeout_seconds = get_settings_value('connect_timeout_seconds')

        if read_timeout_seconds is not None:
            self._read_timeout_seconds = read_timeout_seconds
        else:
            self._read_timeout_seconds = get_settings_value('read_timeout_seconds')

        if max_retry_attempts is not None:
            self._max_retry_attempts_exception = max_retry_attempts
        else:
            self._max_retry_attempts_exception = get_settings_value('max_retry_attempts')

        if base_backoff_ms is not None:
            self._base_backoff_ms = base_backoff_ms
        else:
            self._base_backoff_ms = get_settings_value('base_backoff_ms')

        if max_pool_connections is not None:
            self._max_pool_connections = max_pool_connections
        else:
            self._max_pool_connections = get_settings_value('max_pool_connections')

        if extra_headers is not None:
            self._extra_headers = extra_headers
        else:
            self._extra_headers = get_settings_value('extra_headers')

    def __repr__(self):
        return six.u("Connection<{0}>".format(self.client.meta.endpoint_url))

    def _log_debug(self, operation, kwargs):
        """
        Sends a debug message to the logger
        """
        log.debug("Calling %s with arguments %s", operation, kwargs)

    def _log_debug_response(self, operation, response):
        """
        Sends a debug message to the logger about a response
        """
        log.debug("%s response: %s", operation, response)

    def _log_error(self, operation, response):
        """
        Sends an error message to the logger
        """
        log.error("%s failed with status: %s, message: %s",
                  operation, response.status_code,response.content)

    def _sign_request(self, request):
        auth = self.client._request_signer.get_auth_instance(
            self.client._request_signer.signing_name,
            self.client._request_signer.region_name,
            self.client._request_signer.signature_version)
        auth.add_auth(request)

    def _create_prepared_request(self, params, operation_model):
        request = create_request_object(params)
        self._sign_request(request)
        prepared_request = self.client._endpoint.prepare_request(request)
        if self._extra_headers is not None:
            prepared_request.headers.update(self._extra_headers)
        return prepared_request

    def dispatch(self, operation_name, operation_kwargs):
        """
        Dispatches `operation_name` with arguments `operation_kwargs`

        Raises TableDoesNotExist if the specified table does not exist
        """
        if operation_name not in [DESCRIBE_TABLE, LIST_TABLES, UPDATE_TABLE, DELETE_TABLE, CREATE_TABLE]:
            if RETURN_CONSUMED_CAPACITY not in operation_kwargs:
                operation_kwargs.update(self.get_consumed_capacity_map(TOTAL))
        self._log_debug(operation_name, operation_kwargs)

        table_name = operation_kwargs.get(TABLE_NAME)
        req_uuid = uuid.uuid4()

        self.send_pre_boto_callback(operation_name, req_uuid, table_name)
        data = self._make_api_call(operation_name, operation_kwargs)
        self.send_post_boto_callback(operation_name, req_uuid, table_name)

        if data and CONSUMED_CAPACITY in data:
            capacity = data.get(CONSUMED_CAPACITY)
            if isinstance(capacity, dict) and CAPACITY_UNITS in capacity:
                capacity = capacity.get(CAPACITY_UNITS)
            log.debug("%s %s consumed %s units",  data.get(TABLE_NAME, ''), operation_name, capacity)
        return data

    def send_post_boto_callback(self, operation_name, req_uuid, table_name):
        try:
            post_dynamodb_send.send(self, operation_name=operation_name, table_name=table_name, req_uuid=req_uuid)
        except Exception as e:
            log.exception("post_boto callback threw an exception.")

    def send_pre_boto_callback(self, operation_name, req_uuid, table_name):
        try:
            pre_dynamodb_send.send(self, operation_name=operation_name, table_name=table_name, req_uuid=req_uuid)
        except Exception as e:
            log.exception("pre_boto callback threw an exception.")

    def _make_api_call(self, operation_name, operation_kwargs):
        """
        This private method is here for two reasons:
        1. It's faster to avoid using botocore's response parsing
        2. It provides a place to monkey patch HTTP requests for unit testing
        """
        operation_model = self.client._service_model.operation_model(operation_name)
        request_dict = self.client._convert_to_request_dict(
            operation_kwargs,
            operation_model,
        )

        for i in range(0, self._max_retry_attempts_exception + 1):
            attempt_number = i + 1
            is_last_attempt_for_exceptions = i == self._max_retry_attempts_exception

            http_response = None
            prepared_request = None
            try:
                if prepared_request is not None:
                    # If there is a stream associated with the request, we need
                    # to reset it before attempting to send the request again.
                    # This will ensure that we resend the entire contents of the
                    # body.
                    prepared_request.reset_stream()

                # Create a new request for each retry (including a new signature).
                prepared_request = self._create_prepared_request(request_dict, operation_model)

                # Implement the before-send event from botocore
                event_name = 'before-send.dynamodb.{}'.format(operation_model.name)
                event_responses = self.client._endpoint._event_emitter.emit(event_name, request=prepared_request)
                event_response = first_non_none_response(event_responses)

                if event_response is None:
                    http_response = self.client._endpoint.http_session.send(prepared_request)
                else:
                    http_response = event_response
                    is_last_attempt_for_exceptions = True  # don't retry if we have an event response

                # json.loads accepts bytes in >= 3.6.0
                if sys.version_info < (3, 6, 0):
                    data = json.loads(http_response.text)
                else:
                    data = json.loads(http_response.content)
            except (ValueError, botocore.exceptions.HTTPClientError, botocore.exceptions.ConnectionError) as e:
                if is_last_attempt_for_exceptions:
                    log.debug('Reached the maximum number of retry attempts: %s', attempt_number)
                    if http_response:
                        e.args += (http_response.text,)
                    raise
                else:
                    # No backoff for fast-fail exceptions that likely failed at the frontend
                    log.debug(
                        'Retry needed for (%s) after attempt %s, retryable %s caught: %s',
                        operation_name,
                        attempt_number,
                        e.__class__.__name__,
                        e
                    )
                    continue

            status_code = http_response.status_code
            headers = http_response.headers
            if status_code >= 300:
                # Extract error code from __type
                code = data.get('__type', '')
                if '#' in code:
                    code = code.rsplit('#', 1)[1]
                botocore_expected_format = {'Error': {'Message': data.get('message', ''), 'Code': code}}
                verbose_properties = {
                    'request_id': headers.get('x-amzn-RequestId')
                }

                if 'RequestItems' in operation_kwargs:
                    # Batch operations can hit multiple tables, report them comma separated
                    verbose_properties['table_name'] = ','.join(operation_kwargs['RequestItems'])
                else:
                    verbose_properties['table_name'] = operation_kwargs.get('TableName')

                try:
                    raise VerboseClientError(botocore_expected_format, operation_name, verbose_properties)
                except VerboseClientError as e:
                    if is_last_attempt_for_exceptions:
                        log.debug('Reached the maximum number of retry attempts: %s', attempt_number)
                        raise
                    elif status_code < 500 and code != 'ProvisionedThroughputExceededException':
                        # We don't retry on a ConditionalCheckFailedException or other 4xx (except for
                        # throughput related errors) because we assume they will fail in perpetuity.
                        # Retrying when there is already contention could cause other problems
                        # in part due to unnecessary consumption of throughput.
                        raise
                    else:
                        # We use fully-jittered exponentially-backed-off retries:
                        #  https://www.awsarchitectureblog.com/2015/03/backoff.html
                        sleep_time_ms = random.randint(0, self._base_backoff_ms * (2 ** i))
                        log.debug(
                            'Retry with backoff needed for (%s) after attempt %s,'
                            'sleeping for %s milliseconds, retryable %s caught: %s',
                            operation_name,
                            attempt_number,
                            sleep_time_ms,
                            e.__class__.__name__,
                            e
                        )
                        time.sleep(sleep_time_ms / 1000.0)
                        continue

            return self._handle_binary_attributes(data)

    @staticmethod
    def _handle_binary_attributes(data):
        """ Simulate botocore's binary attribute handling """
        if ITEM in data:
            for attr in six.itervalues(data[ITEM]):
                _convert_binary(attr)
        if ITEMS in data:
            for item in data[ITEMS]:
                for attr in six.itervalues(item):
                    _convert_binary(attr)
        if RESPONSES in data:
            if isinstance(data[RESPONSES], list):
                for item in data[RESPONSES]:
                    for attr in six.itervalues(item):
                        _convert_binary(attr)
            else:
                for item_list in six.itervalues(data[RESPONSES]):
                    for item in item_list:
                        for attr in six.itervalues(item):
                            _convert_binary(attr)
        if LAST_EVALUATED_KEY in data:
            for attr in six.itervalues(data[LAST_EVALUATED_KEY]):
                _convert_binary(attr)
        if UNPROCESSED_KEYS in data:
            for table_data in six.itervalues(data[UNPROCESSED_KEYS]):
                for item in table_data[KEYS]:
                    for attr in six.itervalues(item):
                        _convert_binary(attr)
        if UNPROCESSED_ITEMS in data:
            for table_unprocessed_requests in six.itervalues(data[UNPROCESSED_ITEMS]):
                for request in table_unprocessed_requests:
                    for item_mapping in six.itervalues(request):
                        for item in six.itervalues(item_mapping):
                            for attr in six.itervalues(item):
                                _convert_binary(attr)
        if ATTRIBUTES in data:
            for attr in six.itervalues(data[ATTRIBUTES]):
                _convert_binary(attr)
        return data

    @property
    def session(self):
        """
        Returns a valid botocore session
        """
        # botocore client creation is not thread safe as of v1.2.5+ (see issue #153)
        if getattr(self._local, 'session', None) is None:
            self._local.session = get_session()
        return self._local.session

    @property
    def client(self):
        """
        Returns a botocore dynamodb client
        """
        # botocore has a known issue where it will cache empty credentials
        # https://github.com/boto/botocore/blob/4d55c9b4142/botocore/credentials.py#L1016-L1021
        # if the client does not have credentials, we create a new client
        # otherwise the client is permanently poisoned in the case of metadata service flakiness when using IAM roles
        if not self._client or (self._client._request_signer and not self._client._request_signer._credentials):
            config = botocore.client.Config(
                connect_timeout=self._connect_timeout_seconds,
                read_timeout=self._read_timeout_seconds,
                max_pool_connections=self._max_pool_connections)
            self._client = self.session.create_client(SERVICE_NAME, self.region, endpoint_url=self.host, config=config)
        return self._client

    def get_meta_table(self, table_name, refresh=False):
        """
        Returns a MetaTable
        """
        if table_name not in self._tables or refresh:
            operation_kwargs = {
                TABLE_NAME: table_name
            }
            try:
                data = self.dispatch(DESCRIBE_TABLE, operation_kwargs)
                self._tables[table_name] = MetaTable(data.get(TABLE_KEY))
            except BotoCoreError as e:
                raise TableError("Unable to describe table: {0}".format(e), e)
            except ClientError as e:
                if 'ResourceNotFound' in e.response['Error']['Code']:
                    raise TableDoesNotExist(e.response['Error']['Message'])
                else:
                    raise
        return self._tables[table_name]

    def create_table(self,
                     table_name,
                     attribute_definitions=None,
                     key_schema=None,
                     read_capacity_units=None,
                     write_capacity_units=None,
                     global_secondary_indexes=None,
                     local_secondary_indexes=None,
                     stream_specification=None,
                     billing_mode=DEFAULT_BILLING_MODE):
        """
        Performs the CreateTable operation
        """
        operation_kwargs = {
            TABLE_NAME: table_name,
            BILLING_MODE: billing_mode,
            PROVISIONED_THROUGHPUT: {
                READ_CAPACITY_UNITS: read_capacity_units,
                WRITE_CAPACITY_UNITS: write_capacity_units,
            }
        }
        attrs_list = []
        if attribute_definitions is None:
            raise ValueError("attribute_definitions argument is required")
        for attr in attribute_definitions:
            attrs_list.append({
                ATTR_NAME: attr.get(pythonic(ATTR_NAME)),
                ATTR_TYPE: attr.get(pythonic(ATTR_TYPE))
            })
        operation_kwargs[ATTR_DEFINITIONS] = attrs_list

        if billing_mode not in AVAILABLE_BILLING_MODES:
            raise ValueError("incorrect value for billing_mode, available modes: {0}".format(AVAILABLE_BILLING_MODES))
        operation_kwargs[BILLING_MODE] = billing_mode
        if billing_mode == PAY_PER_REQUEST_BILLING_MODE:
            del operation_kwargs[PROVISIONED_THROUGHPUT]

        if global_secondary_indexes:
            global_secondary_indexes_list = []
            for index in global_secondary_indexes:
                global_secondary_indexes_list.append({
                    INDEX_NAME: index.get(pythonic(INDEX_NAME)),
                    KEY_SCHEMA: sorted(index.get(pythonic(KEY_SCHEMA)), key=lambda x: x.get(KEY_TYPE)),
                    PROJECTION: index.get(pythonic(PROJECTION)),
                    PROVISIONED_THROUGHPUT: index.get(pythonic(PROVISIONED_THROUGHPUT))
                })
            operation_kwargs[GLOBAL_SECONDARY_INDEXES] = global_secondary_indexes_list

        if key_schema is None:
            raise ValueError("key_schema is required")
        key_schema_list = []
        for item in key_schema:
            key_schema_list.append({
                ATTR_NAME: item.get(pythonic(ATTR_NAME)),
                KEY_TYPE: str(item.get(pythonic(KEY_TYPE))).upper()
            })
        operation_kwargs[KEY_SCHEMA] = sorted(key_schema_list, key=lambda x: x.get(KEY_TYPE))

        local_secondary_indexes_list = []
        if local_secondary_indexes:
            for index in local_secondary_indexes:
                local_secondary_indexes_list.append({
                    INDEX_NAME: index.get(pythonic(INDEX_NAME)),
                    KEY_SCHEMA: sorted(index.get(pythonic(KEY_SCHEMA)), key=lambda x: x.get(KEY_TYPE)),
                    PROJECTION: index.get(pythonic(PROJECTION)),
                })
            operation_kwargs[LOCAL_SECONDARY_INDEXES] = local_secondary_indexes_list

        if stream_specification:
            operation_kwargs[STREAM_SPECIFICATION] = {
                STREAM_ENABLED: stream_specification[pythonic(STREAM_ENABLED)],
                STREAM_VIEW_TYPE: stream_specification[pythonic(STREAM_VIEW_TYPE)]
            }

        try:
            data = self.dispatch(CREATE_TABLE, operation_kwargs)
        except BOTOCORE_EXCEPTIONS as e:
            raise TableError("Failed to create table: {0}".format(e), e)
        return data

    def delete_table(self, table_name):
        """
        Performs the DeleteTable operation
        """
        operation_kwargs = {
            TABLE_NAME: table_name
        }
        try:
            data = self.dispatch(DELETE_TABLE, operation_kwargs)
        except BOTOCORE_EXCEPTIONS as e:
            raise TableError("Failed to delete table: {0}".format(e), e)
        return data

    def update_table(self,
                     table_name,
                     read_capacity_units=None,
                     write_capacity_units=None,
                     global_secondary_index_updates=None):
        """
        Performs the UpdateTable operation
        """
        operation_kwargs = {
            TABLE_NAME: table_name
        }
        if read_capacity_units and not write_capacity_units or write_capacity_units and not read_capacity_units:
            raise ValueError("read_capacity_units and write_capacity_units are required together")
        if read_capacity_units and write_capacity_units:
            operation_kwargs[PROVISIONED_THROUGHPUT] = {
                READ_CAPACITY_UNITS: read_capacity_units,
                WRITE_CAPACITY_UNITS: write_capacity_units
            }
        if global_secondary_index_updates:
            global_secondary_indexes_list = []
            for index in global_secondary_index_updates:
                global_secondary_indexes_list.append({
                    UPDATE: {
                        INDEX_NAME: index.get(pythonic(INDEX_NAME)),
                        PROVISIONED_THROUGHPUT: {
                            READ_CAPACITY_UNITS: index.get(pythonic(READ_CAPACITY_UNITS)),
                            WRITE_CAPACITY_UNITS: index.get(pythonic(WRITE_CAPACITY_UNITS))
                        }
                    }
                })
            operation_kwargs[GLOBAL_SECONDARY_INDEX_UPDATES] = global_secondary_indexes_list
        try:
            return self.dispatch(UPDATE_TABLE, operation_kwargs)
        except BOTOCORE_EXCEPTIONS as e:
            raise TableError("Failed to update table: {0}".format(e), e)

    def list_tables(self, exclusive_start_table_name=None, limit=None):
        """
        Performs the ListTables operation
        """
        operation_kwargs = {}
        if exclusive_start_table_name:
            operation_kwargs.update({
                EXCLUSIVE_START_TABLE_NAME: exclusive_start_table_name
            })
        if limit is not None:
            operation_kwargs.update({
                LIMIT: limit
            })
        try:
            return self.dispatch(LIST_TABLES, operation_kwargs)
        except BOTOCORE_EXCEPTIONS as e:
            raise TableError("Unable to list tables: {0}".format(e), e)

    def describe_table(self, table_name):
        """
        Performs the DescribeTable operation
        """
        try:
            tbl = self.get_meta_table(table_name, refresh=True)
            if tbl:
                return tbl.data
        except ValueError:
            pass
        raise TableDoesNotExist(table_name)

    def get_item_attribute_map(self, table_name, attributes, item_key=ITEM, pythonic_key=True):
        """
        Builds up a dynamodb compatible AttributeValue map
        """
        tbl = self.get_meta_table(table_name)
        if tbl is None:
            raise TableError("No such table {0}".format(table_name))
        return tbl.get_item_attribute_map(
            attributes,
            item_key=item_key,
            pythonic_key=pythonic_key)

    def parse_attribute(self, attribute, return_type=False):
        """
        Returns the attribute value, where the attribute can be
        a raw attribute value, or a dictionary containing the type:
        {'S': 'String value'}
        """
        if isinstance(attribute, dict):
            for key in SHORT_ATTR_TYPES:
                if key in attribute:
                    if return_type:
                        return key, attribute.get(key)
                    return attribute.get(key)
            raise ValueError("Invalid attribute supplied: {0}".format(attribute))
        else:
            if return_type:
                return None, attribute
            return attribute

    def get_attribute_type(self, table_name, attribute_name, value=None):
        """
        Returns the proper attribute type for a given attribute name
        :param value: The attribute value an be supplied just in case the type is already included
        """
        tbl = self.get_meta_table(table_name)
        if tbl is None:
            raise TableError("No such table {0}".format(table_name))
        return tbl.get_attribute_type(attribute_name, value=value)

    def get_identifier_map(self, table_name, hash_key, range_key=None, key=KEY):
        """
        Builds the identifier map that is common to several operations
        """
        tbl = self.get_meta_table(table_name)
        if tbl is None:
            raise TableError("No such table {0}".format(table_name))
        return tbl.get_identifier_map(hash_key, range_key=range_key, key=key)

    def get_consumed_capacity_map(self, return_consumed_capacity):
        """
        Builds the consumed capacity map that is common to several operations
        """
        if return_consumed_capacity.upper() not in RETURN_CONSUMED_CAPACITY_VALUES:
            raise ValueError("{0} must be one of {1}".format(RETURN_ITEM_COLL_METRICS, RETURN_CONSUMED_CAPACITY_VALUES))
        return {
            RETURN_CONSUMED_CAPACITY: str(return_consumed_capacity).upper()
        }

    def get_return_values_map(self, return_values):
        """
        Builds the return values map that is common to several operations
        """
        if return_values.upper() not in RETURN_VALUES_VALUES:
            raise ValueError("{0} must be one of {1}".format(RETURN_VALUES, RETURN_VALUES_VALUES))
        return {
            RETURN_VALUES: str(return_values).upper()
        }

    def get_item_collection_map(self, return_item_collection_metrics):
        """
        Builds the item collection map
        """
        if return_item_collection_metrics.upper() not in RETURN_ITEM_COLL_METRICS_VALUES:
            raise ValueError("{0} must be one of {1}".format(RETURN_ITEM_COLL_METRICS, RETURN_ITEM_COLL_METRICS_VALUES))
        return {
            RETURN_ITEM_COLL_METRICS: str(return_item_collection_metrics).upper()
        }

    def get_exclusive_start_key_map(self, table_name, exclusive_start_key):
        """
        Builds the exclusive start key attribute map
        """
        tbl = self.get_meta_table(table_name)
        if tbl is None:
            raise TableError("No such table {0}".format(table_name))
        return tbl.get_exclusive_start_key_map(exclusive_start_key)

<<<<<<< HEAD
    def get_operation_kwargs_for_delete_item(self,
                                             table_name,
                                             hash_key,
                                             range_key=None,
                                             condition=None,
                                             expected=None,
                                             conditional_operator=None,
                                             return_values=None,
                                             return_consumed_capacity=None,
                                             return_item_collection_metrics=None):
        self._check_condition('condition', condition, expected, conditional_operator)
=======
    def delete_item(self,
                    table_name,
                    hash_key,
                    range_key=None,
                    condition=None,
                    return_values=None,
                    return_consumed_capacity=None,
                    return_item_collection_metrics=None):
        """
        Performs the DeleteItem operation and returns the result
        """
        self._check_condition('condition', condition)
>>>>>>> cb07ff98

        operation_kwargs = {TABLE_NAME: table_name}
        operation_kwargs.update(self.get_identifier_map(table_name, hash_key, range_key))
        name_placeholders = {}
        expression_attribute_values = {}

        if condition is not None:
            condition_expression = condition.serialize(name_placeholders, expression_attribute_values)
            operation_kwargs[CONDITION_EXPRESSION] = condition_expression
        if return_values:
            operation_kwargs.update(self.get_return_values_map(return_values))
        if return_consumed_capacity:
            operation_kwargs.update(self.get_consumed_capacity_map(return_consumed_capacity))
        if return_item_collection_metrics:
            operation_kwargs.update(self.get_item_collection_map(return_item_collection_metrics))
        if name_placeholders:
            operation_kwargs[EXPRESSION_ATTRIBUTE_NAMES] = self._reverse_dict(name_placeholders)
        if expression_attribute_values:
            operation_kwargs[EXPRESSION_ATTRIBUTE_VALUES] = expression_attribute_values
        return operation_kwargs

    def delete_item(self, *args, **kwargs):
        """
        Performs the DeleteItem operation and returns the result
        """
        operation_kwargs = self.get_operation_kwargs_for_delete_item(*args, **kwargs)
        try:
            return self.dispatch(DELETE_ITEM, operation_kwargs)
        except BOTOCORE_EXCEPTIONS as e:
            raise DeleteError("Failed to delete item: {0}".format(e), e)

<<<<<<< HEAD
    def get_operation_kwargs_for_update_item(self,
                                             table_name,
                                             hash_key,
                                             range_key=None,
                                             actions=None,
                                             attribute_updates=None,
                                             condition=None,
                                             expected=None,
                                             return_consumed_capacity=None,
                                             conditional_operator=None,
                                             return_item_collection_metrics=None,
                                             return_values=None):
        self._check_actions(actions, attribute_updates)
        self._check_condition('condition', condition, expected, conditional_operator)
=======
    def update_item(self,
                    table_name,
                    hash_key,
                    range_key=None,
                    actions=None,
                    condition=None,
                    return_consumed_capacity=None,
                    return_item_collection_metrics=None,
                    return_values=None):
        """
        Performs the UpdateItem operation
        """
        self._check_condition('condition', condition)
>>>>>>> cb07ff98

        operation_kwargs = {TABLE_NAME: table_name}
        operation_kwargs.update(self.get_identifier_map(table_name, hash_key, range_key))
        name_placeholders = {}
        expression_attribute_values = {}

        if condition is not None:
            condition_expression = condition.serialize(name_placeholders, expression_attribute_values)
            operation_kwargs[CONDITION_EXPRESSION] = condition_expression
        if return_consumed_capacity:
            operation_kwargs.update(self.get_consumed_capacity_map(return_consumed_capacity))
        if return_item_collection_metrics:
            operation_kwargs.update(self.get_item_collection_map(return_item_collection_metrics))
        if return_values:
            operation_kwargs.update(self.get_return_values_map(return_values))
        if not actions:
            raise ValueError("'actions' cannot be empty")

        update_expression = Update(*actions)
        operation_kwargs[UPDATE_EXPRESSION] = update_expression.serialize(name_placeholders, expression_attribute_values)

        if name_placeholders:
            operation_kwargs[EXPRESSION_ATTRIBUTE_NAMES] = self._reverse_dict(name_placeholders)
        if expression_attribute_values:
            operation_kwargs[EXPRESSION_ATTRIBUTE_VALUES] = expression_attribute_values
        return operation_kwargs

    def update_item(self, *args, **kwargs):
        """
        Performs the UpdateItem operation
        """
        operation_kwargs = self.get_operation_kwargs_for_update_item(*args, **kwargs)
        try:
            return self.dispatch(UPDATE_ITEM, operation_kwargs)
        except BOTOCORE_EXCEPTIONS as e:
            raise UpdateError("Failed to update item: {0}".format(e), e)

<<<<<<< HEAD
    def get_operation_kwargs_for_condition_check(self,
                                                 table_name,
                                                 condition,
                                                 hash_key,
                                                 range_key=None,
                                                 return_values=None):
        operation_kwargs = {}
        name_placeholders = {}
        expression_attribute_values = {}
        if condition is not None:
            condition_expression = condition.serialize(name_placeholders, expression_attribute_values)
            operation_kwargs[CONDITION_EXPRESSION] = condition_expression
        if name_placeholders:
            operation_kwargs[EXPRESSION_ATTRIBUTE_NAMES] = self._reverse_dict(name_placeholders)
        if return_values:
            operation_kwargs.update(self.get_return_values_map(return_values))
        operation_kwargs[TABLE_NAME] = table_name
        operation_kwargs.update(self.get_identifier_map(table_name, hash_key, range_key))
        return operation_kwargs

    def get_operation_kwargs_for_put_item(self,
                                          table_name,
                                          hash_key,
                                          range_key=None,
                                          attributes=None,
                                          condition=None,
                                          expected=None,
                                          conditional_operator=None,
                                          return_values=None,
                                          return_consumed_capacity=None,
                                          return_item_collection_metrics=None):
        self._check_condition('condition', condition, expected, conditional_operator)
=======
    def put_item(self,
                 table_name,
                 hash_key,
                 range_key=None,
                 attributes=None,
                 condition=None,
                 return_values=None,
                 return_consumed_capacity=None,
                 return_item_collection_metrics=None):
        """
        Performs the PutItem operation and returns the result
        """
        self._check_condition('condition', condition)
>>>>>>> cb07ff98

        operation_kwargs = {TABLE_NAME: table_name}
        operation_kwargs.update(self.get_identifier_map(table_name, hash_key, range_key, key=ITEM))
        name_placeholders = {}
        expression_attribute_values = {}

        if attributes:
            attrs = self.get_item_attribute_map(table_name, attributes)
            operation_kwargs[ITEM].update(attrs[ITEM])
        if condition is not None:
            condition_expression = condition.serialize(name_placeholders, expression_attribute_values)
            operation_kwargs[CONDITION_EXPRESSION] = condition_expression
        if return_consumed_capacity:
            operation_kwargs.update(self.get_consumed_capacity_map(return_consumed_capacity))
        if return_item_collection_metrics:
            operation_kwargs.update(self.get_item_collection_map(return_item_collection_metrics))
        if return_values:
            operation_kwargs.update(self.get_return_values_map(return_values))
        if name_placeholders:
            operation_kwargs[EXPRESSION_ATTRIBUTE_NAMES] = self._reverse_dict(name_placeholders)
        if expression_attribute_values:
            operation_kwargs[EXPRESSION_ATTRIBUTE_VALUES] = expression_attribute_values
        return operation_kwargs

    def put_item(self, *args, **kwargs):
        """
        Performs the PutItem operation and returns the result
        """
        operation_kwargs = self.get_operation_kwargs_for_put_item(*args, **kwargs)
        try:
            return self.dispatch(PUT_ITEM, operation_kwargs)
        except BOTOCORE_EXCEPTIONS as e:
            raise PutError("Failed to put item: {0}".format(e), e)

    def transact_write_items(self,
                             condition_check_items,
                             delete_items,
                             put_items,
                             update_items,
                             client_request_token=None,
                             return_consumed_capacity=None,
                             return_item_collection_metrics=None):
        """
        Performs the TransactWrite operation and returns the result
        """
        transact_items = []
        transact_items.extend([
            {TRANSACT_CONDITION_CHECK: item} for item in condition_check_items
        ])
        transact_items.extend([
            {TRANSACT_DELETE: item} for item in delete_items
        ])
        transact_items.extend([
            {TRANSACT_PUT: item} for item in put_items
        ])
        transact_items.extend([
            {TRANSACT_UPDATE: item} for item in update_items
        ])
        operation_kwargs = {
            TRANSACT_ITEMS: transact_items
        }
        if client_request_token is not None:
            operation_kwargs[CLIENT_REQUEST_TOKEN] = client_request_token
        if return_consumed_capacity:
            operation_kwargs.update(self.get_consumed_capacity_map(return_consumed_capacity))
        if return_item_collection_metrics:
            operation_kwargs.update(self.get_item_collection_map(return_item_collection_metrics))
        try:
            return self.dispatch(TRANSACT_WRITE_ITEMS, operation_kwargs)
        except BOTOCORE_EXCEPTIONS as e:
            raise PutError("Failed to write transaction items: {0}".format(e), e)

    def transact_get_items(self, get_items, return_consumed_capacity=None):
        """
        Performs the TransactGet operation and returns the result
        """
        operation_kwargs = {
            TRANSACT_ITEMS: [
                {TRANSACT_GET: item} for item in get_items
            ],
        }
        if return_consumed_capacity:
            operation_kwargs.update(self.get_consumed_capacity_map(return_consumed_capacity))
        try:
            return self.dispatch(TRANSACT_GET_ITEMS, operation_kwargs)
        except BOTOCORE_EXCEPTIONS as e:
            raise GetError("Failed to get transaction items: {0}".format(e), e)

    def batch_write_item(self,
                         table_name,
                         put_items=None,
                         delete_items=None,
                         return_consumed_capacity=None,
                         return_item_collection_metrics=None):
        """
        Performs the batch_write_item operation
        """
        if put_items is None and delete_items is None:
            raise ValueError("Either put_items or delete_items must be specified")
        operation_kwargs = {
            REQUEST_ITEMS: {
                table_name: []
            }
        }
        if return_consumed_capacity:
            operation_kwargs.update(self.get_consumed_capacity_map(return_consumed_capacity))
        if return_item_collection_metrics:
            operation_kwargs.update(self.get_item_collection_map(return_item_collection_metrics))
        put_items_list = []
        if put_items:
            for item in put_items:
                put_items_list.append({
                    PUT_REQUEST: self.get_item_attribute_map(table_name, item, pythonic_key=False)
                })
        delete_items_list = []
        if delete_items:
            for item in delete_items:
                delete_items_list.append({
                    DELETE_REQUEST: self.get_item_attribute_map(table_name, item, item_key=KEY, pythonic_key=False)
                })
        operation_kwargs[REQUEST_ITEMS][table_name] = delete_items_list + put_items_list
        try:
            return self.dispatch(BATCH_WRITE_ITEM, operation_kwargs)
        except BOTOCORE_EXCEPTIONS as e:
            raise PutError("Failed to batch write items: {0}".format(e), e)

    def batch_get_item(self,
                       table_name,
                       keys,
                       consistent_read=None,
                       return_consumed_capacity=None,
                       attributes_to_get=None):
        """
        Performs the batch get item operation
        """
        operation_kwargs = {
            REQUEST_ITEMS: {
                table_name: {}
            }
        }

        args_map = {}
        name_placeholders = {}
        if consistent_read:
            args_map[CONSISTENT_READ] = consistent_read
        if return_consumed_capacity:
            operation_kwargs.update(self.get_consumed_capacity_map(return_consumed_capacity))
        if attributes_to_get is not None:
            projection_expression = create_projection_expression(attributes_to_get, name_placeholders)
            args_map[PROJECTION_EXPRESSION] = projection_expression
        if name_placeholders:
            args_map[EXPRESSION_ATTRIBUTE_NAMES] = self._reverse_dict(name_placeholders)
        operation_kwargs[REQUEST_ITEMS][table_name].update(args_map)

        keys_map = {KEYS: []}
        for key in keys:
            keys_map[KEYS].append(
                self.get_item_attribute_map(table_name, key)[ITEM]
            )
        operation_kwargs[REQUEST_ITEMS][table_name].update(keys_map)
        try:
            return self.dispatch(BATCH_GET_ITEM, operation_kwargs)
        except BOTOCORE_EXCEPTIONS as e:
            raise GetError("Failed to batch get items: {0}".format(e), e)

    def get_operation_kwargs_for_get_item(self,
                                          table_name,
                                          hash_key,
                                          range_key=None,
                                          consistent_read=False,
                                          attributes_to_get=None):
        operation_kwargs = {}
        name_placeholders = {}
        if attributes_to_get is not None:
            projection_expression = create_projection_expression(attributes_to_get, name_placeholders)
            operation_kwargs[PROJECTION_EXPRESSION] = projection_expression
        if name_placeholders:
            operation_kwargs[EXPRESSION_ATTRIBUTE_NAMES] = self._reverse_dict(name_placeholders)
        operation_kwargs[CONSISTENT_READ] = consistent_read
        operation_kwargs[TABLE_NAME] = table_name
        operation_kwargs.update(self.get_identifier_map(table_name, hash_key, range_key))
        return operation_kwargs

    def get_item(self, *args, **kwargs):
        """
        Performs the GetItem operation and returns the result
        """
        operation_kwargs = self.get_operation_kwargs_for_get_item(*args, **kwargs)
        try:
            return self.dispatch(GET_ITEM, operation_kwargs)
        except BOTOCORE_EXCEPTIONS as e:
            raise GetError("Failed to get item: {0}".format(e), e)

    def scan(self,
             table_name,
             filter_condition=None,
             attributes_to_get=None,
             limit=None,
             return_consumed_capacity=None,
             exclusive_start_key=None,
             segment=None,
             total_segments=None,
             consistent_read=None,
             index_name=None):
        """
        Performs the scan operation
        """
        self._check_condition('filter_condition', filter_condition)

        operation_kwargs = {TABLE_NAME: table_name}
        name_placeholders = {}
        expression_attribute_values = {}

        if filter_condition is not None:
            filter_expression = filter_condition.serialize(name_placeholders, expression_attribute_values)
            operation_kwargs[FILTER_EXPRESSION] = filter_expression
        if attributes_to_get is not None:
            projection_expression = create_projection_expression(attributes_to_get, name_placeholders)
            operation_kwargs[PROJECTION_EXPRESSION] = projection_expression
        if index_name:
            operation_kwargs[INDEX_NAME] = index_name
        if limit is not None:
            operation_kwargs[LIMIT] = limit
        if return_consumed_capacity:
            operation_kwargs.update(self.get_consumed_capacity_map(return_consumed_capacity))
        if exclusive_start_key:
            operation_kwargs.update(self.get_exclusive_start_key_map(table_name, exclusive_start_key))
        if segment is not None:
            operation_kwargs[SEGMENT] = segment
        if total_segments:
            operation_kwargs[TOTAL_SEGMENTS] = total_segments
        if consistent_read:
            operation_kwargs[CONSISTENT_READ] = consistent_read
        if name_placeholders:
            operation_kwargs[EXPRESSION_ATTRIBUTE_NAMES] = self._reverse_dict(name_placeholders)
        if expression_attribute_values:
            operation_kwargs[EXPRESSION_ATTRIBUTE_VALUES] = expression_attribute_values

        try:
            return self.dispatch(SCAN, operation_kwargs)
        except BOTOCORE_EXCEPTIONS as e:
            raise ScanError("Failed to scan table: {0}".format(e), e)

    def query(self,
              table_name,
              hash_key,
              range_key_condition=None,
              filter_condition=None,
              attributes_to_get=None,
              consistent_read=False,
              exclusive_start_key=None,
              index_name=None,
              limit=None,
              return_consumed_capacity=None,
              scan_index_forward=None,
              select=None):
        """
        Performs the Query operation and returns the result
        """
        self._check_condition('range_key_condition', range_key_condition)
        self._check_condition('filter_condition', filter_condition)

        operation_kwargs = {TABLE_NAME: table_name}
        name_placeholders = {}
        expression_attribute_values = {}

        tbl = self.get_meta_table(table_name)
        if tbl is None:
            raise TableError("No such table: {0}".format(table_name))
        if index_name:
            hash_keyname = tbl.get_index_hash_keyname(index_name)
            if not hash_keyname:
                raise ValueError("No hash key attribute for index: {0}".format(index_name))
            range_keyname = tbl.get_index_range_keyname(index_name)
        else:
            hash_keyname = tbl.hash_keyname
            range_keyname = tbl.range_keyname

        hash_condition_value = {self.get_attribute_type(table_name, hash_keyname, hash_key): self.parse_attribute(hash_key)}
        key_condition = getattr(Path([hash_keyname]), '__eq__')(hash_condition_value)

        if range_key_condition is not None:
            if range_key_condition.is_valid_range_key_condition(range_keyname):
                key_condition = key_condition & range_key_condition
            elif filter_condition is None:
                # Try to gracefully handle the case where a user passed in a filter as a range key condition
                (filter_condition, range_key_condition) = (range_key_condition, None)
            else:
                raise ValueError("{0} is not a valid range key condition".format(range_key_condition))

        operation_kwargs[KEY_CONDITION_EXPRESSION] = key_condition.serialize(
            name_placeholders, expression_attribute_values)
        if filter_condition is not None:
            filter_expression = filter_condition.serialize(name_placeholders, expression_attribute_values)
            # FilterExpression does not allow key attributes. Check for hash and range key name placeholders
            hash_key_placeholder = name_placeholders.get(hash_keyname)
            range_key_placeholder = range_keyname and name_placeholders.get(range_keyname)
            if (
                hash_key_placeholder in filter_expression or
                (range_key_placeholder and range_key_placeholder in filter_expression)
            ):
                raise ValueError("'filter_condition' cannot contain key attributes")
            operation_kwargs[FILTER_EXPRESSION] = filter_expression
        if attributes_to_get:
            projection_expression = create_projection_expression(attributes_to_get, name_placeholders)
            operation_kwargs[PROJECTION_EXPRESSION] = projection_expression
        if consistent_read:
            operation_kwargs[CONSISTENT_READ] = True
        if exclusive_start_key:
            operation_kwargs.update(self.get_exclusive_start_key_map(table_name, exclusive_start_key))
        if index_name:
            operation_kwargs[INDEX_NAME] = index_name
        if limit is not None:
            operation_kwargs[LIMIT] = limit
        if return_consumed_capacity:
            operation_kwargs.update(self.get_consumed_capacity_map(return_consumed_capacity))
        if select:
            if select.upper() not in SELECT_VALUES:
                raise ValueError("{0} must be one of {1}".format(SELECT, SELECT_VALUES))
            operation_kwargs[SELECT] = str(select).upper()
        if scan_index_forward is not None:
            operation_kwargs[SCAN_INDEX_FORWARD] = scan_index_forward
        if name_placeholders:
            operation_kwargs[EXPRESSION_ATTRIBUTE_NAMES] = self._reverse_dict(name_placeholders)
        if expression_attribute_values:
            operation_kwargs[EXPRESSION_ATTRIBUTE_VALUES] = expression_attribute_values

        try:
            return self.dispatch(QUERY, operation_kwargs)
        except BOTOCORE_EXCEPTIONS as e:
            raise QueryError("Failed to query items: {0}".format(e), e)

    def _check_condition(self, name, condition):
        if condition is not None:
            if not isinstance(condition, Condition):
                raise ValueError("'{0}' must be an instance of Condition".format(name))

    @staticmethod
    def _reverse_dict(d):
        return dict((v, k) for k, v in six.iteritems(d))


def _convert_binary(attr):
    if BINARY_SHORT in attr:
        attr[BINARY_SHORT] = b64decode(attr[BINARY_SHORT].encode(DEFAULT_ENCODING))
    elif BINARY_SET_SHORT in attr:
        value = attr[BINARY_SET_SHORT]
        if value and len(value):
            attr[BINARY_SET_SHORT] = set(b64decode(v.encode(DEFAULT_ENCODING)) for v in value)<|MERGE_RESOLUTION|>--- conflicted
+++ resolved
@@ -5,7 +5,6 @@
 
 import json
 import logging
-import math
 import random
 import sys
 import time
@@ -26,17 +25,6 @@
 from pynamodb.compat import NullHandler
 from pynamodb.connection.util import pythonic
 from pynamodb.constants import (
-<<<<<<< HEAD
-    RETURN_CONSUMED_CAPACITY_VALUES, RETURN_ITEM_COLL_METRICS_VALUES, COMPARISON_OPERATOR_VALUES,
-    RETURN_ITEM_COLL_METRICS, RETURN_CONSUMED_CAPACITY, RETURN_VALUES_VALUES, ATTR_UPDATE_ACTIONS,
-    COMPARISON_OPERATOR, EXCLUSIVE_START_KEY, SCAN_INDEX_FORWARD, ATTR_DEFINITIONS,
-    BATCH_WRITE_ITEM, CONSISTENT_READ, ATTR_VALUE_LIST, DESCRIBE_TABLE, KEY_CONDITION_EXPRESSION,
-    BATCH_GET_ITEM, DELETE_REQUEST, SELECT_VALUES, RETURN_VALUES, REQUEST_ITEMS, ATTR_UPDATES,
-    PROJECTION_EXPRESSION, SERVICE_NAME, DELETE_ITEM, PUT_REQUEST, UPDATE_ITEM, TABLE_NAME,
-    INDEX_NAME, KEY_SCHEMA, ATTR_NAME, ATTR_TYPE, TABLE_KEY, EXPECTED, KEY_TYPE, GET_ITEM, UPDATE,
-    PUT_ITEM, SELECT, ACTION, EXISTS, VALUE, LIMIT, QUERY, SCAN, ITEM, LOCAL_SECONDARY_INDEXES,
-    KEYS, KEY, EQ, SEGMENT, TOTAL_SEGMENTS, CREATE_TABLE, PROVISIONED_THROUGHPUT, READ_CAPACITY_UNITS,
-=======
     RETURN_CONSUMED_CAPACITY_VALUES, RETURN_ITEM_COLL_METRICS_VALUES,
     RETURN_ITEM_COLL_METRICS, RETURN_CONSUMED_CAPACITY, RETURN_VALUES_VALUES,
     EXCLUSIVE_START_KEY, SCAN_INDEX_FORWARD, ATTR_DEFINITIONS,
@@ -46,25 +34,19 @@
     INDEX_NAME, KEY_SCHEMA, ATTR_NAME, ATTR_TYPE, TABLE_KEY, KEY_TYPE, GET_ITEM, UPDATE,
     PUT_ITEM, SELECT, LIMIT, QUERY, SCAN, ITEM, LOCAL_SECONDARY_INDEXES,
     KEYS, KEY, SEGMENT, TOTAL_SEGMENTS, CREATE_TABLE, PROVISIONED_THROUGHPUT, READ_CAPACITY_UNITS,
->>>>>>> cb07ff98
     WRITE_CAPACITY_UNITS, GLOBAL_SECONDARY_INDEXES, PROJECTION, EXCLUSIVE_START_TABLE_NAME, TOTAL,
     DELETE_TABLE, UPDATE_TABLE, LIST_TABLES, GLOBAL_SECONDARY_INDEX_UPDATES, ATTRIBUTES,
     CONSUMED_CAPACITY, CAPACITY_UNITS,
     SHORT_ATTR_TYPES,
     ITEMS, DEFAULT_ENCODING, BINARY_SHORT, BINARY_SET_SHORT, LAST_EVALUATED_KEY, RESPONSES, UNPROCESSED_KEYS,
-    UNPROCESSED_ITEMS, STREAM_SPECIFICATION, STREAM_VIEW_TYPE, STREAM_ENABLED, UPDATE_EXPRESSION,
-<<<<<<< HEAD
-    EXPRESSION_ATTRIBUTE_NAMES, EXPRESSION_ATTRIBUTE_VALUES, KEY_CONDITION_OPERATOR_MAP,
-    CONDITION_EXPRESSION, FILTER_EXPRESSION, FILTER_EXPRESSION_OPERATOR_MAP, NOT_CONTAINS, AND,
+    UNPROCESSED_ITEMS, STREAM_SPECIFICATION, STREAM_VIEW_TYPE, STREAM_ENABLED,
+    EXPRESSION_ATTRIBUTE_NAMES, EXPRESSION_ATTRIBUTE_VALUES,
+    CONDITION_EXPRESSION, FILTER_EXPRESSION,
     AVAILABLE_BILLING_MODES, DEFAULT_BILLING_MODE, BILLING_MODE, PAY_PER_REQUEST_BILLING_MODE,
     TRANSACT_WRITE_ITEMS, TRANSACT_GET_ITEMS, CLIENT_REQUEST_TOKEN, TRANSACT_ITEMS, TRANSACT_CONDITION_CHECK,
     TRANSACT_GET, TRANSACT_PUT, TRANSACT_DELETE,
-    TRANSACT_UPDATE)
-=======
-    EXPRESSION_ATTRIBUTE_NAMES, EXPRESSION_ATTRIBUTE_VALUES,
-    CONDITION_EXPRESSION, FILTER_EXPRESSION,
-    AVAILABLE_BILLING_MODES, DEFAULT_BILLING_MODE,  BILLING_MODE, PAY_PER_REQUEST_BILLING_MODE)
->>>>>>> cb07ff98
+    TRANSACT_UPDATE,
+    UPDATE_EXPRESSION)
 from pynamodb.exceptions import (
     TableError, QueryError, PutError, DeleteError, UpdateError, GetError, ScanError, TableDoesNotExist,
     VerboseClientError
@@ -808,32 +790,18 @@
             raise TableError("No such table {0}".format(table_name))
         return tbl.get_exclusive_start_key_map(exclusive_start_key)
 
-<<<<<<< HEAD
     def get_operation_kwargs_for_delete_item(self,
                                              table_name,
                                              hash_key,
                                              range_key=None,
                                              condition=None,
-                                             expected=None,
-                                             conditional_operator=None,
                                              return_values=None,
                                              return_consumed_capacity=None,
                                              return_item_collection_metrics=None):
-        self._check_condition('condition', condition, expected, conditional_operator)
-=======
-    def delete_item(self,
-                    table_name,
-                    hash_key,
-                    range_key=None,
-                    condition=None,
-                    return_values=None,
-                    return_consumed_capacity=None,
-                    return_item_collection_metrics=None):
         """
         Performs the DeleteItem operation and returns the result
         """
         self._check_condition('condition', condition)
->>>>>>> cb07ff98
 
         operation_kwargs = {TABLE_NAME: table_name}
         operation_kwargs.update(self.get_identifier_map(table_name, hash_key, range_key))
@@ -865,36 +833,20 @@
         except BOTOCORE_EXCEPTIONS as e:
             raise DeleteError("Failed to delete item: {0}".format(e), e)
 
-<<<<<<< HEAD
+
     def get_operation_kwargs_for_update_item(self,
                                              table_name,
                                              hash_key,
                                              range_key=None,
                                              actions=None,
-                                             attribute_updates=None,
                                              condition=None,
-                                             expected=None,
                                              return_consumed_capacity=None,
-                                             conditional_operator=None,
                                              return_item_collection_metrics=None,
                                              return_values=None):
-        self._check_actions(actions, attribute_updates)
-        self._check_condition('condition', condition, expected, conditional_operator)
-=======
-    def update_item(self,
-                    table_name,
-                    hash_key,
-                    range_key=None,
-                    actions=None,
-                    condition=None,
-                    return_consumed_capacity=None,
-                    return_item_collection_metrics=None,
-                    return_values=None):
         """
         Performs the UpdateItem operation
         """
         self._check_condition('condition', condition)
->>>>>>> cb07ff98
 
         operation_kwargs = {TABLE_NAME: table_name}
         operation_kwargs.update(self.get_identifier_map(table_name, hash_key, range_key))
@@ -932,7 +884,6 @@
         except BOTOCORE_EXCEPTIONS as e:
             raise UpdateError("Failed to update item: {0}".format(e), e)
 
-<<<<<<< HEAD
     def get_operation_kwargs_for_condition_check(self,
                                                  table_name,
                                                  condition,
@@ -959,27 +910,13 @@
                                           range_key=None,
                                           attributes=None,
                                           condition=None,
-                                          expected=None,
-                                          conditional_operator=None,
                                           return_values=None,
                                           return_consumed_capacity=None,
                                           return_item_collection_metrics=None):
-        self._check_condition('condition', condition, expected, conditional_operator)
-=======
-    def put_item(self,
-                 table_name,
-                 hash_key,
-                 range_key=None,
-                 attributes=None,
-                 condition=None,
-                 return_values=None,
-                 return_consumed_capacity=None,
-                 return_item_collection_metrics=None):
         """
         Performs the PutItem operation and returns the result
         """
         self._check_condition('condition', condition)
->>>>>>> cb07ff98
 
         operation_kwargs = {TABLE_NAME: table_name}
         operation_kwargs.update(self.get_identifier_map(table_name, hash_key, range_key, key=ITEM))
