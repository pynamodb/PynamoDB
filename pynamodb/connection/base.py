"""
Lowest level connection
"""
from __future__ import division

import json
import logging
import math
import random
import sys
import time
import uuid
from base64 import b64decode
from threading import local

import six
import botocore.client
import botocore.exceptions
from botocore.awsrequest import create_request_object
from botocore.client import ClientError
from botocore.hooks import first_non_none_response
from botocore.exceptions import BotoCoreError
from botocore.session import get_session
from six.moves import range

from pynamodb.connection.util import pythonic
from pynamodb.constants import (
    RETURN_CONSUMED_CAPACITY_VALUES, RETURN_ITEM_COLL_METRICS_VALUES,
    RETURN_ITEM_COLL_METRICS, RETURN_CONSUMED_CAPACITY, RETURN_VALUES_VALUES,
    EXCLUSIVE_START_KEY, SCAN_INDEX_FORWARD, ATTR_DEFINITIONS,
    BATCH_WRITE_ITEM, CONSISTENT_READ, DESCRIBE_TABLE, KEY_CONDITION_EXPRESSION,
    BATCH_GET_ITEM, DELETE_REQUEST, SELECT_VALUES, RETURN_VALUES, REQUEST_ITEMS,
    PROJECTION_EXPRESSION, SERVICE_NAME, DELETE_ITEM, PUT_REQUEST, UPDATE_ITEM, TABLE_NAME,
    INDEX_NAME, KEY_SCHEMA, ATTR_NAME, ATTR_TYPE, TABLE_KEY, KEY_TYPE, GET_ITEM, UPDATE,
    PUT_ITEM, SELECT, LIMIT, QUERY, SCAN, ITEM, LOCAL_SECONDARY_INDEXES,
    KEYS, KEY, SEGMENT, TOTAL_SEGMENTS, CREATE_TABLE, PROVISIONED_THROUGHPUT, READ_CAPACITY_UNITS,
    WRITE_CAPACITY_UNITS, GLOBAL_SECONDARY_INDEXES, PROJECTION, EXCLUSIVE_START_TABLE_NAME, TOTAL,
    DELETE_TABLE, UPDATE_TABLE, LIST_TABLES, GLOBAL_SECONDARY_INDEX_UPDATES, ATTRIBUTES,
    CONSUMED_CAPACITY, CAPACITY_UNITS,
    SHORT_ATTR_TYPES,
    ITEMS, DEFAULT_ENCODING, BINARY_SHORT, BINARY_SET_SHORT, LAST_EVALUATED_KEY, RESPONSES, UNPROCESSED_KEYS,
    UNPROCESSED_ITEMS, STREAM_SPECIFICATION, STREAM_VIEW_TYPE, STREAM_ENABLED, UPDATE_EXPRESSION,
    EXPRESSION_ATTRIBUTE_NAMES, EXPRESSION_ATTRIBUTE_VALUES,
    CONDITION_EXPRESSION, FILTER_EXPRESSION,
    AVAILABLE_BILLING_MODES, DEFAULT_BILLING_MODE,  BILLING_MODE, PROVISIONED_BILLING_MODE,
    PAY_PER_REQUEST_BILLING_MODE)
from pynamodb.exceptions import (
    TableError, QueryError, PutError, DeleteError, UpdateError, GetError, ScanError, TableDoesNotExist,
    VerboseClientError
)
from pynamodb.expressions.condition import Condition
from pynamodb.expressions.operand import Path
from pynamodb.expressions.projection import create_projection_expression
from pynamodb.expressions.update import Update
from pynamodb.settings import get_settings_value
from pynamodb.signals import pre_dynamodb_send, post_dynamodb_send
from pynamodb.types import HASH, RANGE

BOTOCORE_EXCEPTIONS = (BotoCoreError, ClientError)

log = logging.getLogger(__name__)
log.addHandler(logging.NullHandler())


class MetaTable(object):
    """
    A pythonic wrapper around table metadata
    """

    def __init__(self, data):
        self.data = data or {}
        self._range_keyname = None
        self._hash_keyname = None

    def __repr__(self):
        if self.data:
            return six.u("MetaTable<{}>".format(self.data.get(TABLE_NAME)))

    @property
    def range_keyname(self):
        """
        Returns the name of this table's range key
        """
        if self._range_keyname is None:
            for attr in self.data.get(KEY_SCHEMA):
                if attr.get(KEY_TYPE) == RANGE:
                    self._range_keyname = attr.get(ATTR_NAME)
        return self._range_keyname

    @property
    def hash_keyname(self):
        """
        Returns the name of this table's hash key
        """
        if self._hash_keyname is None:
            for attr in self.data.get(KEY_SCHEMA):
                if attr.get(KEY_TYPE) == HASH:
                    self._hash_keyname = attr.get(ATTR_NAME)
                    break
        return self._hash_keyname

    def get_key_names(self, index_name=None):
        """
        Returns the names of the primary key attributes and index key attributes (if index_name is specified)
        """
        key_names = [self.hash_keyname]
        if self.range_keyname:
            key_names.append(self.range_keyname)
        if index_name is not None:
            index_hash_keyname = self.get_index_hash_keyname(index_name)
            if index_hash_keyname not in key_names:
                key_names.append(index_hash_keyname)
            index_range_keyname = self.get_index_range_keyname(index_name)
            if index_range_keyname is not None and index_range_keyname not in key_names:
                key_names.append(index_range_keyname)
        return key_names

    def get_index_hash_keyname(self, index_name):
        """
        Returns the name of the hash key for a given index
        """
        global_indexes = self.data.get(GLOBAL_SECONDARY_INDEXES)
        local_indexes = self.data.get(LOCAL_SECONDARY_INDEXES)
        indexes = []
        if local_indexes:
            indexes += local_indexes
        if global_indexes:
            indexes += global_indexes
        for index in indexes:
            if index.get(INDEX_NAME) == index_name:
                for schema_key in index.get(KEY_SCHEMA):
                    if schema_key.get(KEY_TYPE) == HASH:
                        return schema_key.get(ATTR_NAME)

    def get_index_range_keyname(self, index_name):
        """
        Returns the name of the hash key for a given index
        """
        global_indexes = self.data.get(GLOBAL_SECONDARY_INDEXES)
        local_indexes = self.data.get(LOCAL_SECONDARY_INDEXES)
        indexes = []
        if local_indexes:
            indexes += local_indexes
        if global_indexes:
            indexes += global_indexes
        for index in indexes:
            if index.get(INDEX_NAME) == index_name:
                for schema_key in index.get(KEY_SCHEMA):
                    if schema_key.get(KEY_TYPE) == RANGE:
                        return schema_key.get(ATTR_NAME)
        return None

    def get_item_attribute_map(self, attributes, item_key=ITEM, pythonic_key=True):
        """
        Builds up a dynamodb compatible AttributeValue map
        """
        if pythonic_key:
            item_key = item_key
        attr_map = {
            item_key: {}
        }
        for key, value in attributes.items():
            # In this case, the user provided a mapping
            # {'key': {'S': 'value'}}
            if isinstance(value, dict):
                attr_map[item_key][key] = value
            else:
                attr_map[item_key][key] = {
                    self.get_attribute_type(key): value
                }
        return attr_map

    def get_attribute_type(self, attribute_name, value=None):
        """
        Returns the proper attribute type for a given attribute name
        """
        for attr in self.data.get(ATTR_DEFINITIONS):
            if attr.get(ATTR_NAME) == attribute_name:
                return attr.get(ATTR_TYPE)
        if value is not None and isinstance(value, dict):
            for key in SHORT_ATTR_TYPES:
                if key in value:
                    return key
        attr_names = [attr.get(ATTR_NAME) for attr in self.data.get(ATTR_DEFINITIONS)]
        raise ValueError("No attribute {} in {}".format(attribute_name, attr_names))

    def get_identifier_map(self, hash_key, range_key=None, key=KEY):
        """
        Builds the identifier map that is common to several operations
        """
        kwargs = {
            key: {
                self.hash_keyname: {
                    self.get_attribute_type(self.hash_keyname): hash_key
                }
            }
        }
        if range_key is not None:
            kwargs[key][self.range_keyname] = {
                self.get_attribute_type(self.range_keyname): range_key
            }
        return kwargs

    def get_exclusive_start_key_map(self, exclusive_start_key):
        """
        Builds the exclusive start key attribute map
        """
        if isinstance(exclusive_start_key, dict) and self.hash_keyname in exclusive_start_key:
            # This is useful when paginating results, as the LastEvaluatedKey returned is already
            # structured properly
            return {
                EXCLUSIVE_START_KEY: exclusive_start_key
            }
        else:
            return {
                EXCLUSIVE_START_KEY: {
                    self.hash_keyname: {
                        self.get_attribute_type(self.hash_keyname): exclusive_start_key
                    }
                }
            }


class Connection(object):
    """
    A higher level abstraction over botocore
    """

    def __init__(self, region=None, host=None,
                 read_timeout_seconds=None, connect_timeout_seconds=None,
                 max_retry_attempts=None, base_backoff_ms=None,
                 max_pool_connections=None, extra_headers=None):
        self._tables = {}
        self.host = host
        self._local = local()
        self._client = None
        if region:
            self.region = region
        else:
            self.region = get_settings_value('region')

        if connect_timeout_seconds is not None:
            self._connect_timeout_seconds = connect_timeout_seconds
        else:
            self._connect_timeout_seconds = get_settings_value('connect_timeout_seconds')

        if read_timeout_seconds is not None:
            self._read_timeout_seconds = read_timeout_seconds
        else:
            self._read_timeout_seconds = get_settings_value('read_timeout_seconds')

        if max_retry_attempts is not None:
            self._max_retry_attempts_exception = max_retry_attempts
        else:
            self._max_retry_attempts_exception = get_settings_value('max_retry_attempts')

        if base_backoff_ms is not None:
            self._base_backoff_ms = base_backoff_ms
        else:
            self._base_backoff_ms = get_settings_value('base_backoff_ms')

        if max_pool_connections is not None:
            self._max_pool_connections = max_pool_connections
        else:
            self._max_pool_connections = get_settings_value('max_pool_connections')

        if extra_headers is not None:
            self._extra_headers = extra_headers
        else:
            self._extra_headers = get_settings_value('extra_headers')

    def __repr__(self):
        return six.u("Connection<{}>".format(self.client.meta.endpoint_url))

    def _log_debug(self, operation, kwargs):
        """
        Sends a debug message to the logger
        """
        log.debug("Calling %s with arguments %s", operation, kwargs)

    def _log_debug_response(self, operation, response):
        """
        Sends a debug message to the logger about a response
        """
        log.debug("%s response: %s", operation, response)

    def _log_error(self, operation, response):
        """
        Sends an error message to the logger
        """
        log.error("%s failed with status: %s, message: %s",
                  operation, response.status_code,response.content)

    def _sign_request(self, request):
        auth = self.client._request_signer.get_auth_instance(
            self.client._request_signer.signing_name,
            self.client._request_signer.region_name,
            self.client._request_signer.signature_version)
        auth.add_auth(request)

    def _create_prepared_request(self, params, operation_model):
        request = create_request_object(params)
        self._sign_request(request)
        prepared_request = self.client._endpoint.prepare_request(request)
        if self._extra_headers is not None:
            prepared_request.headers.update(self._extra_headers)
        return prepared_request

    def dispatch(self, operation_name, operation_kwargs):
        """
        Dispatches `operation_name` with arguments `operation_kwargs`

        Raises TableDoesNotExist if the specified table does not exist
        """
        if operation_name not in [DESCRIBE_TABLE, LIST_TABLES, UPDATE_TABLE, DELETE_TABLE, CREATE_TABLE]:
            if RETURN_CONSUMED_CAPACITY not in operation_kwargs:
                operation_kwargs.update(self.get_consumed_capacity_map(TOTAL))
        self._log_debug(operation_name, operation_kwargs)

        table_name = operation_kwargs.get(TABLE_NAME)
        req_uuid = uuid.uuid4()

        self.send_pre_boto_callback(operation_name, req_uuid, table_name)
        data = self._make_api_call(operation_name, operation_kwargs)
        self.send_post_boto_callback(operation_name, req_uuid, table_name)

        if data and CONSUMED_CAPACITY in data:
            capacity = data.get(CONSUMED_CAPACITY)
            if isinstance(capacity, dict) and CAPACITY_UNITS in capacity:
                capacity = capacity.get(CAPACITY_UNITS)
            log.debug("%s %s consumed %s units",  data.get(TABLE_NAME, ''), operation_name, capacity)
        return data

    def send_post_boto_callback(self, operation_name, req_uuid, table_name):
        try:
            post_dynamodb_send.send(self, operation_name=operation_name, table_name=table_name, req_uuid=req_uuid)
        except Exception as e:
            log.exception("post_boto callback threw an exception.")

    def send_pre_boto_callback(self, operation_name, req_uuid, table_name):
        try:
            pre_dynamodb_send.send(self, operation_name=operation_name, table_name=table_name, req_uuid=req_uuid)
        except Exception as e:
            log.exception("pre_boto callback threw an exception.")

    def _make_api_call(self, operation_name, operation_kwargs):
        """
        This private method is here for two reasons:
        1. It's faster to avoid using botocore's response parsing
        2. It provides a place to monkey patch HTTP requests for unit testing
        """
        operation_model = self.client._service_model.operation_model(operation_name)
        request_dict = self.client._convert_to_request_dict(
            operation_kwargs,
            operation_model,
        )

        for i in range(0, self._max_retry_attempts_exception + 1):
            attempt_number = i + 1
            is_last_attempt_for_exceptions = i == self._max_retry_attempts_exception

            http_response = None
            prepared_request = None
            try:
                if prepared_request is not None:
                    # If there is a stream associated with the request, we need
                    # to reset it before attempting to send the request again.
                    # This will ensure that we resend the entire contents of the
                    # body.
                    prepared_request.reset_stream()

                # Create a new request for each retry (including a new signature).
                prepared_request = self._create_prepared_request(request_dict, operation_model)

                # Implement the before-send event from botocore
                event_name = 'before-send.dynamodb.{}'.format(operation_model.name)
                event_responses = self.client._endpoint._event_emitter.emit(event_name, request=prepared_request)
                event_response = first_non_none_response(event_responses)

                if event_response is None:
                    http_response = self.client._endpoint.http_session.send(prepared_request)
                else:
                    http_response = event_response
                    is_last_attempt_for_exceptions = True  # don't retry if we have an event response

                # json.loads accepts bytes in >= 3.6.0
                if sys.version_info < (3, 6, 0):
                    data = json.loads(http_response.text)
                else:
                    data = json.loads(http_response.content)
            except (ValueError, botocore.exceptions.HTTPClientError, botocore.exceptions.ConnectionError) as e:
                if is_last_attempt_for_exceptions:
                    log.debug('Reached the maximum number of retry attempts: %s', attempt_number)
                    if http_response:
                        e.args += (http_response.text,)
                    raise
                else:
                    # No backoff for fast-fail exceptions that likely failed at the frontend
                    log.debug(
                        'Retry needed for (%s) after attempt %s, retryable %s caught: %s',
                        operation_name,
                        attempt_number,
                        e.__class__.__name__,
                        e
                    )
                    continue

            status_code = http_response.status_code
            headers = http_response.headers
            if status_code >= 300:
                # Extract error code from __type
                code = data.get('__type', '')
                if '#' in code:
                    code = code.rsplit('#', 1)[1]
                botocore_expected_format = {'Error': {'Message': data.get('message', ''), 'Code': code}}
                verbose_properties = {
                    'request_id': headers.get('x-amzn-RequestId')
                }

                if 'RequestItems' in operation_kwargs:
                    # Batch operations can hit multiple tables, report them comma separated
                    verbose_properties['table_name'] = ','.join(operation_kwargs['RequestItems'])
                else:
                    verbose_properties['table_name'] = operation_kwargs.get('TableName')

                try:
                    raise VerboseClientError(botocore_expected_format, operation_name, verbose_properties)
                except VerboseClientError as e:
                    if is_last_attempt_for_exceptions:
                        log.debug('Reached the maximum number of retry attempts: %s', attempt_number)
                        raise
                    elif status_code < 500 and code != 'ProvisionedThroughputExceededException':
                        # We don't retry on a ConditionalCheckFailedException or other 4xx (except for
                        # throughput related errors) because we assume they will fail in perpetuity.
                        # Retrying when there is already contention could cause other problems
                        # in part due to unnecessary consumption of throughput.
                        raise
                    else:
                        # We use fully-jittered exponentially-backed-off retries:
                        #  https://www.awsarchitectureblog.com/2015/03/backoff.html
                        sleep_time_ms = random.randint(0, self._base_backoff_ms * (2 ** i))
                        log.debug(
                            'Retry with backoff needed for (%s) after attempt %s,'
                            'sleeping for %s milliseconds, retryable %s caught: %s',
                            operation_name,
                            attempt_number,
                            sleep_time_ms,
                            e.__class__.__name__,
                            e
                        )
                        time.sleep(sleep_time_ms / 1000.0)
                        continue

            return self._handle_binary_attributes(data)

    @staticmethod
    def _handle_binary_attributes(data):
        """ Simulate botocore's binary attribute handling """
        if ITEM in data:
            for attr in six.itervalues(data[ITEM]):
                _convert_binary(attr)
        if ITEMS in data:
            for item in data[ITEMS]:
                for attr in six.itervalues(item):
                    _convert_binary(attr)
        if RESPONSES in data:
            for item_list in six.itervalues(data[RESPONSES]):
                for item in item_list:
                    for attr in six.itervalues(item):
                        _convert_binary(attr)
        if LAST_EVALUATED_KEY in data:
            for attr in six.itervalues(data[LAST_EVALUATED_KEY]):
                _convert_binary(attr)
        if UNPROCESSED_KEYS in data:
            for table_data in six.itervalues(data[UNPROCESSED_KEYS]):
                for item in table_data[KEYS]:
                    for attr in six.itervalues(item):
                        _convert_binary(attr)
        if UNPROCESSED_ITEMS in data:
            for table_unprocessed_requests in six.itervalues(data[UNPROCESSED_ITEMS]):
                for request in table_unprocessed_requests:
                    for item_mapping in six.itervalues(request):
                        for item in six.itervalues(item_mapping):
                            for attr in six.itervalues(item):
                                _convert_binary(attr)
        if ATTRIBUTES in data:
            for attr in six.itervalues(data[ATTRIBUTES]):
                _convert_binary(attr)
        return data

    @property
    def session(self):
        """
        Returns a valid botocore session
        """
        # botocore client creation is not thread safe as of v1.2.5+ (see issue #153)
        if getattr(self._local, 'session', None) is None:
            self._local.session = get_session()
        return self._local.session

    @property
    def client(self):
        """
        Returns a botocore dynamodb client
        """
        # botocore has a known issue where it will cache empty credentials
        # https://github.com/boto/botocore/blob/4d55c9b4142/botocore/credentials.py#L1016-L1021
        # if the client does not have credentials, we create a new client
        # otherwise the client is permanently poisoned in the case of metadata service flakiness when using IAM roles
        if not self._client or (self._client._request_signer and not self._client._request_signer._credentials):
            config = botocore.client.Config(
                connect_timeout=self._connect_timeout_seconds,
                read_timeout=self._read_timeout_seconds,
                max_pool_connections=self._max_pool_connections)
            self._client = self.session.create_client(SERVICE_NAME, self.region, endpoint_url=self.host, config=config)
        return self._client

    def get_meta_table(self, table_name, refresh=False):
        """
        Returns a MetaTable
        """
        if table_name not in self._tables or refresh:
            operation_kwargs = {
                TABLE_NAME: table_name
            }
            try:
                data = self.dispatch(DESCRIBE_TABLE, operation_kwargs)
                self._tables[table_name] = MetaTable(data.get(TABLE_KEY))
            except BotoCoreError as e:
                raise TableError("Unable to describe table: {}".format(e), e)
            except ClientError as e:
                if 'ResourceNotFound' in e.response['Error']['Code']:
                    raise TableDoesNotExist(e.response['Error']['Message'])
                else:
                    raise
        return self._tables[table_name]

    def create_table(self,
                     table_name,
                     attribute_definitions=None,
                     key_schema=None,
                     read_capacity_units=None,
                     write_capacity_units=None,
                     global_secondary_indexes=None,
                     local_secondary_indexes=None,
                     stream_specification=None,
                     billing_mode=DEFAULT_BILLING_MODE):
        """
        Performs the CreateTable operation
        """
        operation_kwargs = {
            TABLE_NAME: table_name,
            BILLING_MODE: billing_mode,
            PROVISIONED_THROUGHPUT: {
                READ_CAPACITY_UNITS: read_capacity_units,
                WRITE_CAPACITY_UNITS: write_capacity_units,
            }
        }
        attrs_list = []
        if attribute_definitions is None:
            raise ValueError("attribute_definitions argument is required")
        for attr in attribute_definitions:
            attrs_list.append({
                ATTR_NAME: attr.get(pythonic(ATTR_NAME)),
                ATTR_TYPE: attr.get(pythonic(ATTR_TYPE))
            })
        operation_kwargs[ATTR_DEFINITIONS] = attrs_list

        if billing_mode not in AVAILABLE_BILLING_MODES:
<<<<<<< HEAD
            raise ValueError("incorrect value for billing_mode, available modes: {0}".format(AVAILABLE_BILLING_MODES))
=======
            raise ValueError("incorrect value for billing_mode, available modes: {}".format(AVAILABLE_BILLING_MODES))
        operation_kwargs[BILLING_MODE] = billing_mode
>>>>>>> 284065d4
        if billing_mode == PAY_PER_REQUEST_BILLING_MODE:
            del operation_kwargs[PROVISIONED_THROUGHPUT]
        elif billing_mode == PROVISIONED_BILLING_MODE:
            del operation_kwargs[BILLING_MODE]

        if global_secondary_indexes:
            global_secondary_indexes_list = []
            for index in global_secondary_indexes:
                global_secondary_indexes_list.append({
                    INDEX_NAME: index.get(pythonic(INDEX_NAME)),
                    KEY_SCHEMA: sorted(index.get(pythonic(KEY_SCHEMA)), key=lambda x: x.get(KEY_TYPE)),
                    PROJECTION: index.get(pythonic(PROJECTION)),
                    PROVISIONED_THROUGHPUT: index.get(pythonic(PROVISIONED_THROUGHPUT))
                })
            operation_kwargs[GLOBAL_SECONDARY_INDEXES] = global_secondary_indexes_list

        if key_schema is None:
            raise ValueError("key_schema is required")
        key_schema_list = []
        for item in key_schema:
            key_schema_list.append({
                ATTR_NAME: item.get(pythonic(ATTR_NAME)),
                KEY_TYPE: str(item.get(pythonic(KEY_TYPE))).upper()
            })
        operation_kwargs[KEY_SCHEMA] = sorted(key_schema_list, key=lambda x: x.get(KEY_TYPE))

        local_secondary_indexes_list = []
        if local_secondary_indexes:
            for index in local_secondary_indexes:
                local_secondary_indexes_list.append({
                    INDEX_NAME: index.get(pythonic(INDEX_NAME)),
                    KEY_SCHEMA: sorted(index.get(pythonic(KEY_SCHEMA)), key=lambda x: x.get(KEY_TYPE)),
                    PROJECTION: index.get(pythonic(PROJECTION)),
                })
            operation_kwargs[LOCAL_SECONDARY_INDEXES] = local_secondary_indexes_list

        if stream_specification:
            operation_kwargs[STREAM_SPECIFICATION] = {
                STREAM_ENABLED: stream_specification[pythonic(STREAM_ENABLED)],
                STREAM_VIEW_TYPE: stream_specification[pythonic(STREAM_VIEW_TYPE)]
            }

        try:
            data = self.dispatch(CREATE_TABLE, operation_kwargs)
        except BOTOCORE_EXCEPTIONS as e:
            raise TableError("Failed to create table: {}".format(e), e)
        return data

    def delete_table(self, table_name):
        """
        Performs the DeleteTable operation
        """
        operation_kwargs = {
            TABLE_NAME: table_name
        }
        try:
            data = self.dispatch(DELETE_TABLE, operation_kwargs)
        except BOTOCORE_EXCEPTIONS as e:
            raise TableError("Failed to delete table: {}".format(e), e)
        return data

    def update_table(self,
                     table_name,
                     read_capacity_units=None,
                     write_capacity_units=None,
                     global_secondary_index_updates=None):
        """
        Performs the UpdateTable operation
        """
        operation_kwargs = {
            TABLE_NAME: table_name
        }
        if read_capacity_units and not write_capacity_units or write_capacity_units and not read_capacity_units:
            raise ValueError("read_capacity_units and write_capacity_units are required together")
        if read_capacity_units and write_capacity_units:
            operation_kwargs[PROVISIONED_THROUGHPUT] = {
                READ_CAPACITY_UNITS: read_capacity_units,
                WRITE_CAPACITY_UNITS: write_capacity_units
            }
        if global_secondary_index_updates:
            global_secondary_indexes_list = []
            for index in global_secondary_index_updates:
                global_secondary_indexes_list.append({
                    UPDATE: {
                        INDEX_NAME: index.get(pythonic(INDEX_NAME)),
                        PROVISIONED_THROUGHPUT: {
                            READ_CAPACITY_UNITS: index.get(pythonic(READ_CAPACITY_UNITS)),
                            WRITE_CAPACITY_UNITS: index.get(pythonic(WRITE_CAPACITY_UNITS))
                        }
                    }
                })
            operation_kwargs[GLOBAL_SECONDARY_INDEX_UPDATES] = global_secondary_indexes_list
        try:
            return self.dispatch(UPDATE_TABLE, operation_kwargs)
        except BOTOCORE_EXCEPTIONS as e:
            raise TableError("Failed to update table: {}".format(e), e)

    def list_tables(self, exclusive_start_table_name=None, limit=None):
        """
        Performs the ListTables operation
        """
        operation_kwargs = {}
        if exclusive_start_table_name:
            operation_kwargs.update({
                EXCLUSIVE_START_TABLE_NAME: exclusive_start_table_name
            })
        if limit is not None:
            operation_kwargs.update({
                LIMIT: limit
            })
        try:
            return self.dispatch(LIST_TABLES, operation_kwargs)
        except BOTOCORE_EXCEPTIONS as e:
            raise TableError("Unable to list tables: {}".format(e), e)

    def describe_table(self, table_name):
        """
        Performs the DescribeTable operation
        """
        try:
            tbl = self.get_meta_table(table_name, refresh=True)
            if tbl:
                return tbl.data
        except ValueError:
            pass
        raise TableDoesNotExist(table_name)

    def get_item_attribute_map(self, table_name, attributes, item_key=ITEM, pythonic_key=True):
        """
        Builds up a dynamodb compatible AttributeValue map
        """
        tbl = self.get_meta_table(table_name)
        if tbl is None:
            raise TableError("No such table {}".format(table_name))
        return tbl.get_item_attribute_map(
            attributes,
            item_key=item_key,
            pythonic_key=pythonic_key)

    def parse_attribute(self, attribute, return_type=False):
        """
        Returns the attribute value, where the attribute can be
        a raw attribute value, or a dictionary containing the type:
        {'S': 'String value'}
        """
        if isinstance(attribute, dict):
            for key in SHORT_ATTR_TYPES:
                if key in attribute:
                    if return_type:
                        return key, attribute.get(key)
                    return attribute.get(key)
            raise ValueError("Invalid attribute supplied: {}".format(attribute))
        else:
            if return_type:
                return None, attribute
            return attribute

    def get_attribute_type(self, table_name, attribute_name, value=None):
        """
        Returns the proper attribute type for a given attribute name
        :param value: The attribute value an be supplied just in case the type is already included
        """
        tbl = self.get_meta_table(table_name)
        if tbl is None:
            raise TableError("No such table {}".format(table_name))
        return tbl.get_attribute_type(attribute_name, value=value)

    def get_identifier_map(self, table_name, hash_key, range_key=None, key=KEY):
        """
        Builds the identifier map that is common to several operations
        """
        tbl = self.get_meta_table(table_name)
        if tbl is None:
            raise TableError("No such table {}".format(table_name))
        return tbl.get_identifier_map(hash_key, range_key=range_key, key=key)

    def get_consumed_capacity_map(self, return_consumed_capacity):
        """
        Builds the consumed capacity map that is common to several operations
        """
        if return_consumed_capacity.upper() not in RETURN_CONSUMED_CAPACITY_VALUES:
            raise ValueError("{} must be one of {}".format(RETURN_ITEM_COLL_METRICS, RETURN_CONSUMED_CAPACITY_VALUES))
        return {
            RETURN_CONSUMED_CAPACITY: str(return_consumed_capacity).upper()
        }

    def get_return_values_map(self, return_values):
        """
        Builds the return values map that is common to several operations
        """
        if return_values.upper() not in RETURN_VALUES_VALUES:
            raise ValueError("{} must be one of {}".format(RETURN_VALUES, RETURN_VALUES_VALUES))
        return {
            RETURN_VALUES: str(return_values).upper()
        }

    def get_item_collection_map(self, return_item_collection_metrics):
        """
        Builds the item collection map
        """
        if return_item_collection_metrics.upper() not in RETURN_ITEM_COLL_METRICS_VALUES:
            raise ValueError("{} must be one of {}".format(RETURN_ITEM_COLL_METRICS, RETURN_ITEM_COLL_METRICS_VALUES))
        return {
            RETURN_ITEM_COLL_METRICS: str(return_item_collection_metrics).upper()
        }

    def get_exclusive_start_key_map(self, table_name, exclusive_start_key):
        """
        Builds the exclusive start key attribute map
        """
        tbl = self.get_meta_table(table_name)
        if tbl is None:
            raise TableError("No such table {}".format(table_name))
        return tbl.get_exclusive_start_key_map(exclusive_start_key)

    def delete_item(self,
                    table_name,
                    hash_key,
                    range_key=None,
                    condition=None,
                    return_values=None,
                    return_consumed_capacity=None,
                    return_item_collection_metrics=None):
        """
        Performs the DeleteItem operation and returns the result
        """
        self._check_condition('condition', condition)

        operation_kwargs = {TABLE_NAME: table_name}
        operation_kwargs.update(self.get_identifier_map(table_name, hash_key, range_key))
        name_placeholders = {}
        expression_attribute_values = {}

        if condition is not None:
            condition_expression = condition.serialize(name_placeholders, expression_attribute_values)
            operation_kwargs[CONDITION_EXPRESSION] = condition_expression
        if return_values:
            operation_kwargs.update(self.get_return_values_map(return_values))
        if return_consumed_capacity:
            operation_kwargs.update(self.get_consumed_capacity_map(return_consumed_capacity))
        if return_item_collection_metrics:
            operation_kwargs.update(self.get_item_collection_map(return_item_collection_metrics))
        if name_placeholders:
            operation_kwargs[EXPRESSION_ATTRIBUTE_NAMES] = self._reverse_dict(name_placeholders)
        if expression_attribute_values:
            operation_kwargs[EXPRESSION_ATTRIBUTE_VALUES] = expression_attribute_values

        try:
            return self.dispatch(DELETE_ITEM, operation_kwargs)
        except BOTOCORE_EXCEPTIONS as e:
            raise DeleteError("Failed to delete item: {}".format(e), e)

    def update_item(self,
                    table_name,
                    hash_key,
                    range_key=None,
                    actions=None,
                    condition=None,
                    return_consumed_capacity=None,
                    return_item_collection_metrics=None,
                    return_values=None):
        """
        Performs the UpdateItem operation
        """
        self._check_condition('condition', condition)

        operation_kwargs = {TABLE_NAME: table_name}
        operation_kwargs.update(self.get_identifier_map(table_name, hash_key, range_key))
        name_placeholders = {}
        expression_attribute_values = {}

        if condition is not None:
            condition_expression = condition.serialize(name_placeholders, expression_attribute_values)
            operation_kwargs[CONDITION_EXPRESSION] = condition_expression
        if return_consumed_capacity:
            operation_kwargs.update(self.get_consumed_capacity_map(return_consumed_capacity))
        if return_item_collection_metrics:
            operation_kwargs.update(self.get_item_collection_map(return_item_collection_metrics))
        if return_values:
            operation_kwargs.update(self.get_return_values_map(return_values))
        if not actions:
            raise ValueError("'actions' cannot be empty")

        update_expression = Update(*actions)
        operation_kwargs[UPDATE_EXPRESSION] = update_expression.serialize(name_placeholders, expression_attribute_values)

        if name_placeholders:
            operation_kwargs[EXPRESSION_ATTRIBUTE_NAMES] = self._reverse_dict(name_placeholders)
        if expression_attribute_values:
            operation_kwargs[EXPRESSION_ATTRIBUTE_VALUES] = expression_attribute_values

        try:
            return self.dispatch(UPDATE_ITEM, operation_kwargs)
        except BOTOCORE_EXCEPTIONS as e:
            raise UpdateError("Failed to update item: {}".format(e), e)

    def put_item(self,
                 table_name,
                 hash_key,
                 range_key=None,
                 attributes=None,
                 condition=None,
                 return_values=None,
                 return_consumed_capacity=None,
                 return_item_collection_metrics=None):
        """
        Performs the PutItem operation and returns the result
        """
        self._check_condition('condition', condition)

        operation_kwargs = {TABLE_NAME: table_name}
        operation_kwargs.update(self.get_identifier_map(table_name, hash_key, range_key, key=ITEM))
        name_placeholders = {}
        expression_attribute_values = {}

        if attributes:
            attrs = self.get_item_attribute_map(table_name, attributes)
            operation_kwargs[ITEM].update(attrs[ITEM])
        if condition is not None:
            condition_expression = condition.serialize(name_placeholders, expression_attribute_values)
            operation_kwargs[CONDITION_EXPRESSION] = condition_expression
        if return_consumed_capacity:
            operation_kwargs.update(self.get_consumed_capacity_map(return_consumed_capacity))
        if return_item_collection_metrics:
            operation_kwargs.update(self.get_item_collection_map(return_item_collection_metrics))
        if return_values:
            operation_kwargs.update(self.get_return_values_map(return_values))
        if name_placeholders:
            operation_kwargs[EXPRESSION_ATTRIBUTE_NAMES] = self._reverse_dict(name_placeholders)
        if expression_attribute_values:
            operation_kwargs[EXPRESSION_ATTRIBUTE_VALUES] = expression_attribute_values

        try:
            return self.dispatch(PUT_ITEM, operation_kwargs)
        except BOTOCORE_EXCEPTIONS as e:
            raise PutError("Failed to put item: {}".format(e), e)

    def batch_write_item(self,
                         table_name,
                         put_items=None,
                         delete_items=None,
                         return_consumed_capacity=None,
                         return_item_collection_metrics=None):
        """
        Performs the batch_write_item operation
        """
        if put_items is None and delete_items is None:
            raise ValueError("Either put_items or delete_items must be specified")
        operation_kwargs = {
            REQUEST_ITEMS: {
                table_name: []
            }
        }
        if return_consumed_capacity:
            operation_kwargs.update(self.get_consumed_capacity_map(return_consumed_capacity))
        if return_item_collection_metrics:
            operation_kwargs.update(self.get_item_collection_map(return_item_collection_metrics))
        put_items_list = []
        if put_items:
            for item in put_items:
                put_items_list.append({
                    PUT_REQUEST: self.get_item_attribute_map(table_name, item, pythonic_key=False)
                })
        delete_items_list = []
        if delete_items:
            for item in delete_items:
                delete_items_list.append({
                    DELETE_REQUEST: self.get_item_attribute_map(table_name, item, item_key=KEY, pythonic_key=False)
                })
        operation_kwargs[REQUEST_ITEMS][table_name] = delete_items_list + put_items_list
        try:
            return self.dispatch(BATCH_WRITE_ITEM, operation_kwargs)
        except BOTOCORE_EXCEPTIONS as e:
            raise PutError("Failed to batch write items: {}".format(e), e)

    def batch_get_item(self,
                       table_name,
                       keys,
                       consistent_read=None,
                       return_consumed_capacity=None,
                       attributes_to_get=None):
        """
        Performs the batch get item operation
        """
        operation_kwargs = {
            REQUEST_ITEMS: {
                table_name: {}
            }
        }

        args_map = {}
        name_placeholders = {}
        if consistent_read:
            args_map[CONSISTENT_READ] = consistent_read
        if return_consumed_capacity:
            operation_kwargs.update(self.get_consumed_capacity_map(return_consumed_capacity))
        if attributes_to_get is not None:
            projection_expression = create_projection_expression(attributes_to_get, name_placeholders)
            args_map[PROJECTION_EXPRESSION] = projection_expression
        if name_placeholders:
            args_map[EXPRESSION_ATTRIBUTE_NAMES] = self._reverse_dict(name_placeholders)
        operation_kwargs[REQUEST_ITEMS][table_name].update(args_map)

        keys_map = {KEYS: []}
        for key in keys:
            keys_map[KEYS].append(
                self.get_item_attribute_map(table_name, key)[ITEM]
            )
        operation_kwargs[REQUEST_ITEMS][table_name].update(keys_map)
        try:
            return self.dispatch(BATCH_GET_ITEM, operation_kwargs)
        except BOTOCORE_EXCEPTIONS as e:
            raise GetError("Failed to batch get items: {}".format(e), e)

    def get_item(self,
                 table_name,
                 hash_key,
                 range_key=None,
                 consistent_read=False,
                 attributes_to_get=None):
        """
        Performs the GetItem operation and returns the result
        """
        operation_kwargs = {}
        name_placeholders = {}
        if attributes_to_get is not None:
            projection_expression = create_projection_expression(attributes_to_get, name_placeholders)
            operation_kwargs[PROJECTION_EXPRESSION] = projection_expression
        if name_placeholders:
            operation_kwargs[EXPRESSION_ATTRIBUTE_NAMES] = self._reverse_dict(name_placeholders)
        operation_kwargs[CONSISTENT_READ] = consistent_read
        operation_kwargs[TABLE_NAME] = table_name
        operation_kwargs.update(self.get_identifier_map(table_name, hash_key, range_key))
        try:
            return self.dispatch(GET_ITEM, operation_kwargs)
        except BOTOCORE_EXCEPTIONS as e:
            raise GetError("Failed to get item: {}".format(e), e)

    def scan(self,
             table_name,
             filter_condition=None,
             attributes_to_get=None,
             limit=None,
             return_consumed_capacity=None,
             exclusive_start_key=None,
             segment=None,
             total_segments=None,
             consistent_read=None,
             index_name=None):
        """
        Performs the scan operation
        """
        self._check_condition('filter_condition', filter_condition)

        operation_kwargs = {TABLE_NAME: table_name}
        name_placeholders = {}
        expression_attribute_values = {}

        if filter_condition is not None:
            filter_expression = filter_condition.serialize(name_placeholders, expression_attribute_values)
            operation_kwargs[FILTER_EXPRESSION] = filter_expression
        if attributes_to_get is not None:
            projection_expression = create_projection_expression(attributes_to_get, name_placeholders)
            operation_kwargs[PROJECTION_EXPRESSION] = projection_expression
        if index_name:
            operation_kwargs[INDEX_NAME] = index_name
        if limit is not None:
            operation_kwargs[LIMIT] = limit
        if return_consumed_capacity:
            operation_kwargs.update(self.get_consumed_capacity_map(return_consumed_capacity))
        if exclusive_start_key:
            operation_kwargs.update(self.get_exclusive_start_key_map(table_name, exclusive_start_key))
        if segment is not None:
            operation_kwargs[SEGMENT] = segment
        if total_segments:
            operation_kwargs[TOTAL_SEGMENTS] = total_segments
        if consistent_read:
            operation_kwargs[CONSISTENT_READ] = consistent_read
        if name_placeholders:
            operation_kwargs[EXPRESSION_ATTRIBUTE_NAMES] = self._reverse_dict(name_placeholders)
        if expression_attribute_values:
            operation_kwargs[EXPRESSION_ATTRIBUTE_VALUES] = expression_attribute_values

        try:
            return self.dispatch(SCAN, operation_kwargs)
        except BOTOCORE_EXCEPTIONS as e:
            raise ScanError("Failed to scan table: {}".format(e), e)

    def query(self,
              table_name,
              hash_key,
              range_key_condition=None,
              filter_condition=None,
              attributes_to_get=None,
              consistent_read=False,
              exclusive_start_key=None,
              index_name=None,
              limit=None,
              return_consumed_capacity=None,
              scan_index_forward=None,
              select=None):
        """
        Performs the Query operation and returns the result
        """
        self._check_condition('range_key_condition', range_key_condition)
        self._check_condition('filter_condition', filter_condition)

        operation_kwargs = {TABLE_NAME: table_name}
        name_placeholders = {}
        expression_attribute_values = {}

        tbl = self.get_meta_table(table_name)
        if tbl is None:
            raise TableError("No such table: {}".format(table_name))
        if index_name:
            hash_keyname = tbl.get_index_hash_keyname(index_name)
            if not hash_keyname:
                raise ValueError("No hash key attribute for index: {}".format(index_name))
            range_keyname = tbl.get_index_range_keyname(index_name)
        else:
            hash_keyname = tbl.hash_keyname
            range_keyname = tbl.range_keyname

        hash_condition_value = {self.get_attribute_type(table_name, hash_keyname, hash_key): self.parse_attribute(hash_key)}
        key_condition = getattr(Path([hash_keyname]), '__eq__')(hash_condition_value)

        if range_key_condition is not None:
            if range_key_condition.is_valid_range_key_condition(range_keyname):
                key_condition = key_condition & range_key_condition
            elif filter_condition is None:
                # Try to gracefully handle the case where a user passed in a filter as a range key condition
                (filter_condition, range_key_condition) = (range_key_condition, None)
            else:
                raise ValueError("{} is not a valid range key condition".format(range_key_condition))

        operation_kwargs[KEY_CONDITION_EXPRESSION] = key_condition.serialize(
            name_placeholders, expression_attribute_values)
        if filter_condition is not None:
            filter_expression = filter_condition.serialize(name_placeholders, expression_attribute_values)
            # FilterExpression does not allow key attributes. Check for hash and range key name placeholders
            hash_key_placeholder = name_placeholders.get(hash_keyname)
            range_key_placeholder = range_keyname and name_placeholders.get(range_keyname)
            if (
                hash_key_placeholder in filter_expression or
                (range_key_placeholder and range_key_placeholder in filter_expression)
            ):
                raise ValueError("'filter_condition' cannot contain key attributes")
            operation_kwargs[FILTER_EXPRESSION] = filter_expression
        if attributes_to_get:
            projection_expression = create_projection_expression(attributes_to_get, name_placeholders)
            operation_kwargs[PROJECTION_EXPRESSION] = projection_expression
        if consistent_read:
            operation_kwargs[CONSISTENT_READ] = True
        if exclusive_start_key:
            operation_kwargs.update(self.get_exclusive_start_key_map(table_name, exclusive_start_key))
        if index_name:
            operation_kwargs[INDEX_NAME] = index_name
        if limit is not None:
            operation_kwargs[LIMIT] = limit
        if return_consumed_capacity:
            operation_kwargs.update(self.get_consumed_capacity_map(return_consumed_capacity))
        if select:
            if select.upper() not in SELECT_VALUES:
                raise ValueError("{} must be one of {}".format(SELECT, SELECT_VALUES))
            operation_kwargs[SELECT] = str(select).upper()
        if scan_index_forward is not None:
            operation_kwargs[SCAN_INDEX_FORWARD] = scan_index_forward
        if name_placeholders:
            operation_kwargs[EXPRESSION_ATTRIBUTE_NAMES] = self._reverse_dict(name_placeholders)
        if expression_attribute_values:
            operation_kwargs[EXPRESSION_ATTRIBUTE_VALUES] = expression_attribute_values

        try:
            return self.dispatch(QUERY, operation_kwargs)
        except BOTOCORE_EXCEPTIONS as e:
            raise QueryError("Failed to query items: {}".format(e), e)

    def _check_condition(self, name, condition):
        if condition is not None:
            if not isinstance(condition, Condition):
                raise ValueError("'{}' must be an instance of Condition".format(name))

    @staticmethod
    def _reverse_dict(d):
        return {v: k for k, v in six.iteritems(d)}


def _convert_binary(attr):
    if BINARY_SHORT in attr:
        attr[BINARY_SHORT] = b64decode(attr[BINARY_SHORT].encode(DEFAULT_ENCODING))
    elif BINARY_SET_SHORT in attr:
        value = attr[BINARY_SET_SHORT]
        if value and len(value):
            attr[BINARY_SET_SHORT] = {b64decode(v.encode(DEFAULT_ENCODING)) for v in value}<|MERGE_RESOLUTION|>--- conflicted
+++ resolved
@@ -567,12 +567,7 @@
         operation_kwargs[ATTR_DEFINITIONS] = attrs_list
 
         if billing_mode not in AVAILABLE_BILLING_MODES:
-<<<<<<< HEAD
-            raise ValueError("incorrect value for billing_mode, available modes: {0}".format(AVAILABLE_BILLING_MODES))
-=======
             raise ValueError("incorrect value for billing_mode, available modes: {}".format(AVAILABLE_BILLING_MODES))
-        operation_kwargs[BILLING_MODE] = billing_mode
->>>>>>> 284065d4
         if billing_mode == PAY_PER_REQUEST_BILLING_MODE:
             del operation_kwargs[PROVISIONED_THROUGHPUT]
         elif billing_mode == PROVISIONED_BILLING_MODE:
