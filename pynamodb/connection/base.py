--- conflicted
+++ resolved
@@ -25,18 +25,12 @@
     PUT_ITEM, SELECT, LIMIT, QUERY, SCAN, ITEM, LOCAL_SECONDARY_INDEXES,
     KEYS, KEY, SEGMENT, TOTAL_SEGMENTS, CREATE_TABLE, PROVISIONED_THROUGHPUT, READ_CAPACITY_UNITS,
     WRITE_CAPACITY_UNITS, GLOBAL_SECONDARY_INDEXES, PROJECTION, EXCLUSIVE_START_TABLE_NAME, TOTAL,
-<<<<<<< HEAD
-    DELETE_TABLE, UPDATE_TABLE, LIST_TABLES, GLOBAL_SECONDARY_INDEX_UPDATES, CONSUMED_CAPACITY, CAPACITY_UNITS,
-    ATTRIBUTE_TYPES, DEFAULT_ENCODING, BINARY, BINARY_SET, STREAM_SPECIFICATION, STREAM_VIEW_TYPE, STREAM_ENABLED,
-    EXPRESSION_ATTRIBUTE_NAMES, EXPRESSION_ATTRIBUTE_VALUES, CONDITION_EXPRESSION, FILTER_EXPRESSION,
-=======
     DELETE_TABLE, UPDATE_TABLE, LIST_TABLES, GLOBAL_SECONDARY_INDEX_UPDATES, ATTRIBUTES,
     CONSUMED_CAPACITY, CAPACITY_UNITS, ATTRIBUTE_TYPES,
     ITEMS, LAST_EVALUATED_KEY, RESPONSES, UNPROCESSED_KEYS,
     UNPROCESSED_ITEMS, STREAM_SPECIFICATION, STREAM_VIEW_TYPE, STREAM_ENABLED,
     EXPRESSION_ATTRIBUTE_NAMES, EXPRESSION_ATTRIBUTE_VALUES,
     CONDITION_EXPRESSION, FILTER_EXPRESSION,
->>>>>>> 12e127f5
     TRANSACT_WRITE_ITEMS, TRANSACT_GET_ITEMS, CLIENT_REQUEST_TOKEN, TRANSACT_ITEMS, TRANSACT_CONDITION_CHECK,
     TRANSACT_GET, TRANSACT_PUT, TRANSACT_DELETE, TRANSACT_UPDATE, UPDATE_EXPRESSION,
     RETURN_VALUES_ON_CONDITION_FAILURE_VALUES, RETURN_VALUES_ON_CONDITION_FAILURE,
@@ -337,7 +331,6 @@
         except Exception:
             log.exception("pre_boto callback threw an exception.")
 
-<<<<<<< HEAD
     def _before_sign(self, request, **_) -> None:
         if self._extra_headers is not None:
             for k, v in self._extra_headers.items():
@@ -348,13 +341,27 @@
             return self.client._make_api_call(operation_name, operation_kwargs)
         except ClientError as e:
             resp_metadata = e.response.get('ResponseMetadata', {}).get('HTTPHeaders', {})
+            cancellation_reasons = e.response.get('CancellationReasons', [])
 
             botocore_props = {'Error': e.response.get('Error', {})}
             verbose_props = {
                 'request_id': resp_metadata.get('x-amzn-requestid', ''),
                 'table_name': self._get_table_name_for_error_context(operation_kwargs),
             }
-            raise VerboseClientError(botocore_props, operation_name, verbose_props) from e
+            raise VerboseClientError(
+                botocore_props,
+                operation_name,
+                verbose_props,
+                cancellation_reasons=(
+                    (
+                        CancellationReason(
+                            code=d['Code'],
+                            message=d.get('Message'),
+                        ) if d['Code'] != 'None' else None
+                    )
+                    for d in cancellation_reasons
+                ),
+            ) from e
 
     def _get_table_name_for_error_context(self, operation_kwargs) -> str:
         # First handle the two multi-table cases: batch and transaction operations
@@ -367,198 +374,6 @@
                     table_names.append(op[TABLE_NAME])
             return ",".join(table_names)
         return operation_kwargs.get(TABLE_NAME)
-=======
-    def _make_api_call(self, operation_name: str, operation_kwargs: Dict, settings: OperationSettings = OperationSettings.default) -> Dict:
-        """
-        This private method is here for two reasons:
-        1. It's faster to avoid using botocore's response parsing
-        2. It provides a place to monkey patch HTTP requests for unit testing
-        """
-        operation_model = self.client._service_model.operation_model(operation_name)
-        if self._convert_to_request_dict__endpoint_url:
-            request_context = {
-                'client_region': self.region,
-                'client_config': self.client.meta.config,
-                'has_streaming_input': operation_model.has_streaming_input,
-                'auth_type': operation_model.auth_type,
-            }
-            endpoint_url, additional_headers = self.client._resolve_endpoint_ruleset(
-                operation_model, operation_kwargs, request_context
-            )
-            request_dict = self.client._convert_to_request_dict(
-                api_params=operation_kwargs,
-                operation_model=operation_model,
-                endpoint_url=endpoint_url,
-                context=request_context,
-                headers=additional_headers,
-            )
-        else:
-            request_dict = self.client._convert_to_request_dict(
-                operation_kwargs,
-                operation_model,
-            )
-
-        for i in range(0, self._max_retry_attempts_exception + 1):
-            attempt_number = i + 1
-            is_last_attempt_for_exceptions = i == self._max_retry_attempts_exception
-
-            http_response = None
-            prepared_request = None
-            try:
-                if prepared_request is not None:
-                    # If there is a stream associated with the request, we need
-                    # to reset it before attempting to send the request again.
-                    # This will ensure that we resend the entire contents of the
-                    # body.
-                    prepared_request.reset_stream()
-
-                # Create a new request for each retry (including a new signature).
-                prepared_request = self._create_prepared_request(request_dict, settings)
-
-                # Implement the before-send event from botocore
-                event_name = 'before-send.dynamodb.{}'.format(operation_model.name)
-                event_responses = self.client._endpoint._event_emitter.emit(event_name, request=prepared_request)
-                event_response = first_non_none_response(event_responses)
-
-                if event_response is None:
-                    http_response = self.client._endpoint.http_session.send(prepared_request)
-                else:
-                    http_response = event_response
-                    is_last_attempt_for_exceptions = True  # don't retry if we have an event response
-
-                # json.loads accepts bytes in >= 3.6.0
-                if sys.version_info < (3, 6, 0):
-                    data = json.loads(http_response.text)
-                else:
-                    data = json.loads(http_response.content)
-            except (ValueError, botocore.exceptions.HTTPClientError, botocore.exceptions.ConnectionError) as e:
-                if is_last_attempt_for_exceptions:
-                    log.debug('Reached the maximum number of retry attempts: %s', attempt_number)
-                    if http_response:
-                        e.args += (http_response.text,)
-                    raise
-                else:
-                    # No backoff for fast-fail exceptions that likely failed at the frontend
-                    log.debug(
-                        'Retry needed for (%s) after attempt %s, retryable %s caught: %s',
-                        operation_name,
-                        attempt_number,
-                        e.__class__.__name__,
-                        e
-                    )
-                    continue
-
-            status_code = http_response.status_code
-            headers = http_response.headers
-            if status_code >= 300:
-                # Extract error code from __type
-                code = data.get('__type', '')
-                if '#' in code:
-                    code = code.rsplit('#', 1)[1]
-                botocore_expected_format = {'Error': {'Message': data.get('message', '') or data.get('Message', ''), 'Code': code}}
-                verbose_properties = {
-                    'request_id': headers.get('x-amzn-RequestId')
-                }
-
-                if REQUEST_ITEMS in operation_kwargs:
-                    # Batch operations can hit multiple tables, report them comma separated
-                    verbose_properties['table_name'] = ','.join(operation_kwargs[REQUEST_ITEMS])
-                elif TRANSACT_ITEMS in operation_kwargs:
-                    # Transactional operations can also hit multiple tables, or have multiple updates within
-                    # the same table
-                    table_names = []
-                    for item in operation_kwargs[TRANSACT_ITEMS]:
-                        for op in item.values():
-                            table_names.append(op[TABLE_NAME])
-                    verbose_properties['table_name'] = ','.join(table_names)
-                else:
-                    verbose_properties['table_name'] = operation_kwargs.get(TABLE_NAME)
-
-                try:
-                    raise VerboseClientError(
-                        botocore_expected_format,
-                        operation_name,
-                        verbose_properties,
-                        cancellation_reasons=(
-                            (
-                                CancellationReason(
-                                    code=d['Code'],
-                                    message=d.get('Message'),
-                                ) if d['Code'] != 'None' else None
-                            )
-                            for d in data.get('CancellationReasons', [])
-                        ),
-                    )
-                except VerboseClientError as e:
-                    if is_last_attempt_for_exceptions:
-                        log.debug('Reached the maximum number of retry attempts: %s', attempt_number)
-                        raise
-                    elif status_code < 500 and code not in RATE_LIMITING_ERROR_CODES:
-                        # We don't retry on a ConditionalCheckFailedException or other 4xx (except for
-                        # throughput related errors) because we assume they will fail in perpetuity.
-                        # Retrying when there is already contention could cause other problems
-                        # in part due to unnecessary consumption of throughput.
-                        raise
-                    else:
-                        # We use fully-jittered exponentially-backed-off retries:
-                        #  https://aws.amazon.com/blogs/architecture/exponential-backoff-and-jitter/
-                        sleep_time_ms = random.randint(0, self._base_backoff_ms * (2 ** i))
-                        log.debug(
-                            'Retry with backoff needed for (%s) after attempt %s,'
-                            'sleeping for %s milliseconds, retryable %s caught: %s',
-                            operation_name,
-                            attempt_number,
-                            sleep_time_ms,
-                            e.__class__.__name__,
-                            e
-                        )
-                        time.sleep(sleep_time_ms / 1000.0)
-                        continue
-
-            return self._handle_binary_attributes(data)
-
-        assert False  # unreachable code
-
-    @staticmethod
-    def _handle_binary_attributes(data):
-        """ Simulate botocore's binary attribute handling """
-        if ITEM in data:
-            for attr in data[ITEM].values():
-                bin_decode_attr(attr)
-        if ITEMS in data:
-            for item in data[ITEMS]:
-                for attr in item.values():
-                    bin_decode_attr(attr)
-        if RESPONSES in data:
-            if isinstance(data[RESPONSES], list):  # ExecuteTransaction response
-                for item in data[RESPONSES]:
-                    for attr in item.values():
-                        bin_decode_attr(attr)
-            else:  # BatchGetItem response
-                for table_items in data[RESPONSES].values():
-                    for item in table_items:
-                        for attr in item.values():
-                            bin_decode_attr(attr)
-        if LAST_EVALUATED_KEY in data:
-            for attr in data[LAST_EVALUATED_KEY].values():
-                bin_decode_attr(attr)
-        if UNPROCESSED_KEYS in data:
-            for table_data in data[UNPROCESSED_KEYS].values():
-                for item in table_data[KEYS]:
-                    for attr in item.values():
-                        bin_decode_attr(attr)
-        if UNPROCESSED_ITEMS in data:
-            for table_unprocessed_requests in data[UNPROCESSED_ITEMS].values():
-                for request in table_unprocessed_requests:
-                    for item_mapping in request.values():
-                        for item in item_mapping.values():
-                            for attr in item.values():
-                                bin_decode_attr(attr)
-        if ATTRIBUTES in data:
-            for attr in data[ATTRIBUTES].values():
-                bin_decode_attr(attr)
-        return data
->>>>>>> 12e127f5
 
     @property
     def session(self) -> botocore.session.Session:
