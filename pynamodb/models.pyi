from pynamodb.connection.transactions import TransactGet, TransactWrite
from .attributes import Attribute
from .exceptions import DoesNotExist as DoesNotExist
from typing import Any, Dict, Generic, Iterable, Iterator, List, Optional, Sequence, Tuple, Type, TypeVar, Text, Union, \
    overload

from pynamodb.connection.table import TableConnection
from pynamodb.expressions.condition import Condition
from pynamodb.pagination import ResultIterator

log: Any

class DefaultMeta: ...

class ResultSet(Iterable):
    results: Any
    operation: Any
    arguments: Any
    def __init__(self, results, operation, arguments) -> None: ...
    def __iter__(self): ...

class MetaModel(type):
    def __init__(self, name: Text, bases: Tuple[type, ...], attrs: Dict[Any, Any]) -> None: ...

_T = TypeVar('_T', bound='Model')
KeyType = Union[Text, bytes, float, int, Tuple]

class Model(metaclass=MetaModel):
    DoesNotExist = DoesNotExist
    attribute_values: Dict[Text, Any]
    _connection: Optional[TableConnection]
    def __init__(self, hash_key: Optional[KeyType] = ..., range_key: Optional[Any] = ..., **attrs) -> None: ...
    @classmethod
    def has_map_or_list_attributes(cls: Type[_T]) -> bool: ...
    @classmethod
    def batch_get(cls: Type[_T], items: Iterable[Union[KeyType, Iterable[KeyType]]], consistent_read: Optional[bool] = ..., attributes_to_get: Optional[Sequence[Text]] = ...) -> Iterator[_T]: ...
    @classmethod
    def batch_write(cls: Type[_T], auto_commit: bool = ...) -> BatchWrite[_T]: ...
<<<<<<< HEAD
    @classmethod
    def condition_check(cls, hash_key: KeyType, range_key: Optional[KeyType] = ..., in_transaction: TransactWrite = ..., condition: Optional[Any] = ...): ...
    def delete(self, condition: Optional[Any] = ..., conditional_operator: Optional[Text] = ..., in_transaction: Optional[TransactWrite] = ..., **expected_values) -> Any: ...
    def update(self, attributes: Optional[Dict[Text, Dict[Text, Any]]] = ..., actions: Optional[List[Any]] = ..., condition: Optional[Any] = ..., conditional_operator: Optional[Text] = ..., in_transaction: Optional[TransactWrite] = ..., **expected_values) -> Any: ...
    def update_item(self, attribute: Text, value: Optional[Any] = ..., action: Optional[Text] = ..., conditional_operator: Optional[Text] = ..., **expected_values): ...
    def save(self, condition: Optional[Any] = ..., conditional_operator: Optional[Text] = ..., in_transaction: Optional[TransactWrite] = ..., **expected_values) -> Dict[str, Any]: ...
=======
    def delete(self, condition: Optional[Any] = ...) -> Any: ...
    def update(self, actions: List[Any], condition: Optional[Condition] = ...) -> Any: ...
    def save(self, condition: Optional[Condition] = ...) -> Dict[str, Any]: ...
>>>>>>> cb07ff98
    def refresh(self, consistent_read: bool = ...): ...

    @classmethod
<<<<<<< HEAD
    @overload
    def get(cls: Type[_T], hash_key: KeyType, range_key: Optional[KeyType] = ..., consistent_read: bool = ..., in_transaction: None = ...) -> _T: ...
    @classmethod
    @overload
    def get(cls: Type[_T], hash_key: KeyType, range_key: Optional[KeyType] = ..., consistent_read: bool = ..., in_transaction: TransactGet = ...) -> _ModelPromise: ...
=======
    def get(cls: Type[_T], hash_key: KeyType, range_key: Optional[KeyType] = ..., consistent_read: bool = ...) -> _T: ...

>>>>>>> cb07ff98
    @classmethod
    def from_raw_data(cls: Type[_T], data) -> _T: ...

    @classmethod
    def count(
        cls: Type[_T],
        hash_key: Optional[KeyType] = ...,
        range_key_condition: Optional[Condition] = ...,
        filter_condition: Optional[Condition] = ...,
        consistent_read: bool = ...,
        index_name: Optional[Text] = ...,
        limit: Optional[int] = ...,
        rate_limit: Optional[float] = ...,
    ) -> int: ...

    @classmethod
    def query(
        cls: Type[_T],
        hash_key: KeyType,
        range_key_condition: Optional[Condition] = ...,
        filter_condition: Optional[Condition] = ...,
        consistent_read: bool = ...,
        index_name: Optional[Text] = ...,
        scan_index_forward: Optional[Any] = ...,
        limit: Optional[int] = ...,
        last_evaluated_key: Optional[Dict[Text, Dict[Text, Any]]] = ...,
        attributes_to_get: Optional[Iterable[Text]] = ...,
        page_size: Optional[int] = ...,
        rate_limit: Optional[float] = ...,
    ) -> ResultIterator[_T]: ...
<<<<<<< HEAD
    @classmethod
    def rate_limited_scan(
        cls: Type[_T],
        filter_condition: Optional[Condition] = ...,
        attributes_to_get: Optional[Sequence[Text]] = ...,
        segment: Optional[int] = ...,
        total_segments: Optional[int] = ...,
        limit: Optional[int] = ...,
        conditional_operator: Optional[Text] = ...,
        last_evaluated_key: Optional[Dict[Text, Dict[Text, Any]]] = ...,
        page_size: Optional[int] = ...,
        timeout_seconds: Optional[int] = ...,
        read_capacity_to_consume_per_second: int = ...,
        allow_rate_limited_scan_without_consumed_capacity: Optional[bool] = ...,
        max_sleep_between_retry: int = ...,
        max_consecutive_exceptions: int = ...,
        consistent_read: Optional[bool] = ...,
        index_name: Optional[str] = ...,
        **filters: Any
    ) -> Iterator[_T]: ...
=======
>>>>>>> cb07ff98

    @classmethod
    def scan(
        cls: Type[_T],
        filter_condition: Optional[Condition] = ...,
        segment: Optional[int] = ...,
        total_segments: Optional[int] = ...,
        limit: Optional[int] = ...,
<<<<<<< HEAD
        conditional_operator: Optional[Text] = ...,
        last_evaluated_key: Optional[Dict[Text, Dict[Text, Any]]] = ...,
=======
        last_evaluated_key: Optional[Dict[str, Dict[str, Any]]] = ...,
>>>>>>> cb07ff98
        page_size: Optional[int] = ...,
        rate_limit: Optional[float] = ...,
    ) -> ResultIterator[_T]: ...

    @classmethod
    def exists(cls: Type[_T]) -> bool: ...
    @classmethod
    def delete_table(cls): ...
    @classmethod
    def describe_table(cls): ...
    @classmethod
    def create_table(cls: Type[_T], wait: bool = ..., read_capacity_units: Optional[Any] = ..., write_capacity_units: Optional[Any] = ...): ...
    @classmethod
    def dumps(cls): ...
    @classmethod
    def dump(cls, filename): ...
    @classmethod
    def loads(cls, data): ...
    @classmethod
    def load(cls, filename): ...
    @classmethod
    def add_throttle_record(cls, records): ...
    @classmethod
    def get_throttle(cls): ...
    @classmethod
    def get_attributes(cls) -> Dict[str, Attribute]: ...
    @classmethod
    def _get_attributes(cls) -> Dict[str, Attribute]: ...
    @classmethod
    def _get_connection(cls) -> TableConnection: ...
    def _update_item_with_raw_data(self, data: Dict) -> None: ...

class ModelContextManager(Generic[_T]):
    model: Type[_T]
    auto_commit: bool
    max_operations: int
    pending_operations: List[Dict[Text, Any]]
    def __init__(self, model: Type[_T], auto_commit: bool = ...) -> None: ...
    def __enter__(self) -> ModelContextManager[_T]: ...

class BatchWrite(Generic[_T], ModelContextManager[_T]):
    def save(self, put_item: _T) -> None: ...
    def delete(self, del_item: _T) -> None: ...
    def __enter__(self) -> BatchWrite[_T]: ...
    def __exit__(self, exc_type, exc_val, exc_tb) -> None: ...
    pending_operations: Any
    def commit(self) -> None: ...

class _ModelPromise:
    _model_cls: Type[_T]
    _model: Optional[_T]
    _resolved: bool
    def __init__(self, model_cls: Type[_T]) -> None: ...
    def update_with_raw_data(self, data: Dict) -> None: ...
    def resolve(self) -> Optional[_T]: ...<|MERGE_RESOLUTION|>--- conflicted
+++ resolved
@@ -36,31 +36,19 @@
     def batch_get(cls: Type[_T], items: Iterable[Union[KeyType, Iterable[KeyType]]], consistent_read: Optional[bool] = ..., attributes_to_get: Optional[Sequence[Text]] = ...) -> Iterator[_T]: ...
     @classmethod
     def batch_write(cls: Type[_T], auto_commit: bool = ...) -> BatchWrite[_T]: ...
-<<<<<<< HEAD
     @classmethod
-    def condition_check(cls, hash_key: KeyType, range_key: Optional[KeyType] = ..., in_transaction: TransactWrite = ..., condition: Optional[Any] = ...): ...
-    def delete(self, condition: Optional[Any] = ..., conditional_operator: Optional[Text] = ..., in_transaction: Optional[TransactWrite] = ..., **expected_values) -> Any: ...
-    def update(self, attributes: Optional[Dict[Text, Dict[Text, Any]]] = ..., actions: Optional[List[Any]] = ..., condition: Optional[Any] = ..., conditional_operator: Optional[Text] = ..., in_transaction: Optional[TransactWrite] = ..., **expected_values) -> Any: ...
-    def update_item(self, attribute: Text, value: Optional[Any] = ..., action: Optional[Text] = ..., conditional_operator: Optional[Text] = ..., **expected_values): ...
-    def save(self, condition: Optional[Any] = ..., conditional_operator: Optional[Text] = ..., in_transaction: Optional[TransactWrite] = ..., **expected_values) -> Dict[str, Any]: ...
-=======
-    def delete(self, condition: Optional[Any] = ...) -> Any: ...
-    def update(self, actions: List[Any], condition: Optional[Condition] = ...) -> Any: ...
-    def save(self, condition: Optional[Condition] = ...) -> Dict[str, Any]: ...
->>>>>>> cb07ff98
+    def condition_check(cls, hash_key: KeyType, range_key: Optional[KeyType] = ..., in_transaction: TransactWrite = ...): ...
+    def delete(self, condition: Optional[Any] = ..., in_transaction: Optional[TransactWrite] = ...) -> Any: ...
+    def update(self, actions: Optional[List[Any]] = ..., condition: Optional[Any] = ..., in_transaction: Optional[TransactWrite] = ...) -> Any: ...
+    def save(self, condition: Optional[Any] = ..., in_transaction: Optional[TransactWrite] = ...) -> Dict[str, Any]: ...
     def refresh(self, consistent_read: bool = ...): ...
 
     @classmethod
-<<<<<<< HEAD
     @overload
     def get(cls: Type[_T], hash_key: KeyType, range_key: Optional[KeyType] = ..., consistent_read: bool = ..., in_transaction: None = ...) -> _T: ...
     @classmethod
     @overload
     def get(cls: Type[_T], hash_key: KeyType, range_key: Optional[KeyType] = ..., consistent_read: bool = ..., in_transaction: TransactGet = ...) -> _ModelPromise: ...
-=======
-    def get(cls: Type[_T], hash_key: KeyType, range_key: Optional[KeyType] = ..., consistent_read: bool = ...) -> _T: ...
-
->>>>>>> cb07ff98
     @classmethod
     def from_raw_data(cls: Type[_T], data) -> _T: ...
 
@@ -91,29 +79,6 @@
         page_size: Optional[int] = ...,
         rate_limit: Optional[float] = ...,
     ) -> ResultIterator[_T]: ...
-<<<<<<< HEAD
-    @classmethod
-    def rate_limited_scan(
-        cls: Type[_T],
-        filter_condition: Optional[Condition] = ...,
-        attributes_to_get: Optional[Sequence[Text]] = ...,
-        segment: Optional[int] = ...,
-        total_segments: Optional[int] = ...,
-        limit: Optional[int] = ...,
-        conditional_operator: Optional[Text] = ...,
-        last_evaluated_key: Optional[Dict[Text, Dict[Text, Any]]] = ...,
-        page_size: Optional[int] = ...,
-        timeout_seconds: Optional[int] = ...,
-        read_capacity_to_consume_per_second: int = ...,
-        allow_rate_limited_scan_without_consumed_capacity: Optional[bool] = ...,
-        max_sleep_between_retry: int = ...,
-        max_consecutive_exceptions: int = ...,
-        consistent_read: Optional[bool] = ...,
-        index_name: Optional[str] = ...,
-        **filters: Any
-    ) -> Iterator[_T]: ...
-=======
->>>>>>> cb07ff98
 
     @classmethod
     def scan(
@@ -122,12 +87,7 @@
         segment: Optional[int] = ...,
         total_segments: Optional[int] = ...,
         limit: Optional[int] = ...,
-<<<<<<< HEAD
-        conditional_operator: Optional[Text] = ...,
-        last_evaluated_key: Optional[Dict[Text, Dict[Text, Any]]] = ...,
-=======
         last_evaluated_key: Optional[Dict[str, Dict[str, Any]]] = ...,
->>>>>>> cb07ff98
         page_size: Optional[int] = ...,
         rate_limit: Optional[float] = ...,
     ) -> ResultIterator[_T]: ...
