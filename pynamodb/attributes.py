--- conflicted
+++ resolved
@@ -6,14 +6,9 @@
 from base64 import b64encode, b64decode
 from delorean import Delorean, parse
 from pynamodb.constants import (
-<<<<<<< HEAD
     LIST, STRING, NUMBER, BINARY, UTC, LIST_SHORT, NUMBER_SHORT,
-    DATETIME_FORMAT, BINARY_SET, STRING_SET, NUMBER_SET, DEFAULT_ENCODING
-=======
-    STRING, NUMBER, BINARY, UTC, DATETIME_FORMAT, BINARY_SET, STRING_SET, NUMBER_SET,
-    DEFAULT_ENCODING, BOOLEAN, ATTR_TYPE_MAP, NUMBER_SHORT
->>>>>>> 07f464e9
-)
+    DATETIME_FORMAT, BINARY_SET, STRING_SET, NUMBER_SET, DEFAULT_ENCODING,
+    BOOLEAN, ATTR_TYPE_MAP)
 
 
 class Attribute(object):
