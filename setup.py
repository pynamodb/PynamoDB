import os
import sys

from setuptools import setup, find_packages

if sys.argv[-1] == 'publish':
    os.system('python setup.py sdist upload')
    os.system('python setup.py bdist_wheel upload')
    print("Now tag me :)")
    print("  git tag -a {0} -m 'version {0}'".format(__import__('pynamodb').__version__))
    print("  git push --tags")
    sys.exit()

install_requires = [
    'six',
    'botocore>=1.2.0',
    'python-dateutil>=2.1,<3.0.0',
]

setup(
    name='pynamodb',
    version=__import__('pynamodb').__version__,
    packages=find_packages(),
    url='http://jlafon.io/pynamodb.html',
    author='Jharrod LaFon',
    author_email='jlafon@eyesopen.com',
    description='A Pythonic Interface to DynamoDB',
    long_description=open('README.rst').read(),
    zip_safe=False,
    license='MIT',
    keywords='python dynamodb amazon',
    install_requires=install_requires,
    classifiers=[
        'Development Status :: 4 - Beta',
        'Intended Audience :: Developers',
        'Programming Language :: Python',
        'Operating System :: OS Independent',
        'Programming Language :: Python :: 2.7',
        'Programming Language :: Python :: 3.3',
        'License :: OSI Approved :: MIT License',
    ],
    extras_require={
<<<<<<< HEAD
        'signals': ['blinker>=1.3,<2.0']
=======
        'signals': ['blinker>=1.3,<2.0'],
    },
    package_data={
        'pynamodb': ['py.typed'],
>>>>>>> 140993f4
    },
)<|MERGE_RESOLUTION|>--- conflicted
+++ resolved
@@ -40,13 +40,9 @@
         'License :: OSI Approved :: MIT License',
     ],
     extras_require={
-<<<<<<< HEAD
-        'signals': ['blinker>=1.3,<2.0']
-=======
         'signals': ['blinker>=1.3,<2.0'],
     },
     package_data={
         'pynamodb': ['py.typed'],
->>>>>>> 140993f4
     },
 )